--- conflicted
+++ resolved
@@ -672,8 +672,6 @@
     }
     CATCHALL
         return AF_SUCCESS;
-<<<<<<< HEAD
-=======
 }
 
 template<typename T, bool is_upper>
@@ -727,5 +725,4 @@
     }
     CATCHALL
         return AF_SUCCESS;
->>>>>>> 0fd76157
 }