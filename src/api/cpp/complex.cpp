/*******************************************************
 * Copyright (c) 2014, ArrayFire
 * All rights reserved.
 *
 * This file is distributed under 3-clause BSD license.
 * The complete license agreement can be obtained at:
 * http://arrayfire.com/licenses/BSD-3-Clause
 ********************************************************/

#include <af/complex.h>
#include <istream>
#include <cmath>
#include <complex>

namespace af
{
using std::complex;

float real(af_cfloat val) { return val.real; }
double real(af_cdouble val) { return val.real; }

float imag(af_cfloat val) { return val.imag; }
double imag(af_cdouble val) { return val.imag; }

cfloat operator+(const cfloat &lhs, const cfloat &rhs)
{
    cfloat out(lhs.real + rhs.real, lhs.imag + rhs.imag);
    return out;
}

cdouble operator+(const cdouble &lhs, const cdouble &rhs)
{
    cdouble out(lhs.real + rhs.real, lhs.imag + rhs.imag);
    return out;
}

<<<<<<< HEAD
cfloat operator-(const cfloat &lhs, const cfloat &rhs)
{
    cfloat out(lhs.real - rhs.real, lhs.imag - rhs.imag);
    return out;
}

cdouble operator-(const cdouble &lhs, const cdouble &rhs)
{
    cdouble out(lhs.real - rhs.real, lhs.imag - rhs.imag);
    return out;
}

using std::complex;
=======
>>>>>>> 210978fe
cfloat operator*(const cfloat &lhs, const cfloat &rhs)
{
    complex<float> clhs(lhs.real, lhs.imag);
    complex<float> crhs(rhs.real, rhs.imag);
    complex<float> out = clhs * crhs;
    return cfloat(out.real(), out.imag());
}

cdouble operator*(const cdouble &lhs, const cdouble &rhs)
{
    complex<double> clhs(lhs.real, lhs.imag);
    complex<double> crhs(rhs.real, rhs.imag);
    complex<double> out = clhs * crhs;
    return cdouble(out.real(), out.imag());
}

<<<<<<< HEAD
cfloat operator*(const cfloat &lhs, const float &rhs)
{
    complex<float> clhs(lhs.real, lhs.imag);
    complex<float> out = clhs * rhs;
    return cfloat(out.real(), out.imag());
}

cdouble operator*(const cdouble &lhs, const double &rhs)
{
    complex<double> clhs(lhs.real, lhs.imag);
    complex<double> out = clhs * rhs;
    return cdouble(out.real(), out.imag());
=======
cfloat operator-(const cfloat &lhs, const cfloat &rhs)
{
    cfloat out(lhs.real - rhs.real, lhs.imag - rhs.imag);
    return out;
}

cdouble operator-(const cdouble &lhs, const cdouble &rhs)
{
    cdouble out(lhs.real - rhs.real, lhs.imag - rhs.imag);
    return out;
>>>>>>> 210978fe
}

cfloat operator/(const cfloat &lhs, const cfloat &rhs)
{
    complex<float> clhs(lhs.real, lhs.imag);
    complex<float> crhs(rhs.real, rhs.imag);
    complex<float> out = clhs / crhs;
    return cfloat(out.real(), out.imag());
}

cdouble operator/(const cdouble &lhs, const cdouble &rhs)
{
    complex<double> clhs(lhs.real, lhs.imag);
    complex<double> crhs(rhs.real, rhs.imag);
    complex<double> out = clhs / crhs;
    return cdouble(out.real(), out.imag());
}

#define IMPL_OP(OP)                                             \
    cfloat  operator OP(const cfloat  &lhs, const double  &rhs) \
    { return lhs OP cfloat (rhs); }                             \
    cdouble operator OP(const cdouble &lhs, const double  &rhs) \
    { return lhs OP cdouble(rhs); }                             \
    cfloat  operator OP(const double  &rhs, const cfloat  &lhs) \
    { return cfloat (lhs) OP rhs; }                             \
    cdouble operator OP(const double  &rhs, const cdouble &lhs) \
    { return cdouble(lhs) OP rhs; }                             \
    cdouble operator OP(const cfloat  &lhs, const cdouble &rhs) \
    { return cdouble(real(lhs), imag(lhs)) OP rhs; }            \
    cdouble operator OP(const cdouble &lhs, const cfloat  &rhs) \
    { return lhs OP cdouble(real(rhs), imag(rhs)); }            \

IMPL_OP(+)
IMPL_OP(-)
IMPL_OP(*)
IMPL_OP(/)

#undef IMPL_OP

bool operator!=(const cfloat &lhs, const cfloat &rhs)
{
    return !(lhs == rhs);
}

bool operator!=(const cdouble &lhs, const cdouble &rhs)
{
    return !(lhs == rhs);
}

bool operator==(const cfloat &lhs, const cfloat &rhs)
{
    return lhs.real == rhs.real && lhs.imag == rhs.imag;
}

bool operator==(const cdouble &lhs, const cdouble &rhs)
{
    return lhs.real == rhs.real && lhs.imag == rhs.imag;
}

float abs(const cfloat &val)
{
    std::complex<float> out(val.real, val.imag);
    return abs(out);
}

double abs(const cdouble &val)
{
    std::complex<double> out(val.real, val.imag);
    return abs(out);
}

cfloat conj(const cfloat &val)
{
    return cfloat(val.real, -val.imag);
}

cdouble conj(const cdouble &val)
{
    return cdouble(val.real, -val.imag);
}

std::ostream& operator<< (std::ostream &os, const cfloat &in)
{
    os << "(" << in.real << ", " << in.imag << ")";
    return os;
}

std::ostream& operator<< (std::ostream &os, const cdouble &in)
{
    os << "(" << in.real << " " << in.imag << ")";
    return os;
}

std::istream& operator>> (std::istream &is, cfloat &in)
{
    char trash;
    is >> trash;
    is >> in.real;
    is >> trash;
    is >> in.imag;
    is >> trash;
    return is;
}

std::istream& operator>> (std::istream &is, cdouble &in)
{
    char trash;
    is >> trash;
    is >> in.real;
    is >> trash;
    is >> in.imag;
    is >> trash;
    return is;
}

}<|MERGE_RESOLUTION|>--- conflicted
+++ resolved
@@ -34,22 +34,6 @@
     return out;
 }
 
-<<<<<<< HEAD
-cfloat operator-(const cfloat &lhs, const cfloat &rhs)
-{
-    cfloat out(lhs.real - rhs.real, lhs.imag - rhs.imag);
-    return out;
-}
-
-cdouble operator-(const cdouble &lhs, const cdouble &rhs)
-{
-    cdouble out(lhs.real - rhs.real, lhs.imag - rhs.imag);
-    return out;
-}
-
-using std::complex;
-=======
->>>>>>> 210978fe
 cfloat operator*(const cfloat &lhs, const cfloat &rhs)
 {
     complex<float> clhs(lhs.real, lhs.imag);
@@ -66,20 +50,6 @@
     return cdouble(out.real(), out.imag());
 }
 
-<<<<<<< HEAD
-cfloat operator*(const cfloat &lhs, const float &rhs)
-{
-    complex<float> clhs(lhs.real, lhs.imag);
-    complex<float> out = clhs * rhs;
-    return cfloat(out.real(), out.imag());
-}
-
-cdouble operator*(const cdouble &lhs, const double &rhs)
-{
-    complex<double> clhs(lhs.real, lhs.imag);
-    complex<double> out = clhs * rhs;
-    return cdouble(out.real(), out.imag());
-=======
 cfloat operator-(const cfloat &lhs, const cfloat &rhs)
 {
     cfloat out(lhs.real - rhs.real, lhs.imag - rhs.imag);
@@ -90,7 +60,6 @@
 {
     cdouble out(lhs.real - rhs.real, lhs.imag - rhs.imag);
     return out;
->>>>>>> 210978fe
 }
 
 cfloat operator/(const cfloat &lhs, const cfloat &rhs)
