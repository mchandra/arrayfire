--- conflicted
+++ resolved
@@ -89,19 +89,11 @@
     const T*   inData   = in.get();
 
     if(conjugate) {
-<<<<<<< HEAD
-            transpose_<T, true>(outData, inData,
-                                out->dims(), in.dims(), out->strides(), in.strides());
-    } else {
-            transpose_<T, false>(outData, inData,
-                                 out->dims(), in.dims(), out->strides(), in.strides());
-=======
         transpose_<T, true>(outData, inData,
                             out->dims(), in.dims(), out->strides(), in.strides());
     } else {
         transpose_<T, false>(outData, inData,
                              out->dims(), in.dims(), out->strides(), in.strides());
->>>>>>> a5257900
     }
 
     return out;
