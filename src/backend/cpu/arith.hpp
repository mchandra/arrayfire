/*******************************************************
 * Copyright (c) 2014, ArrayFire
 * All rights reserved.
 *
 * This file is distributed under 3-clause BSD license.
 * The complete license agreement can be obtained at:
 * http://arrayfire.com/licenses/BSD-3-Clause
 ********************************************************/

#include <af/defines.h>
#include <af/array.h>
#include <af/dim4.hpp>
#include <Array.hpp>
#include <optypes.hpp>
#include <err_cpu.hpp>
#include <cmath>
#include <TNJ/BinaryNode.hpp>

namespace cpu
{

#define ARITH_FN(OP, op)                        \
    template<typename T>                        \
    struct BinOp<T, T, OP>                      \
    {                                           \
        T eval(T lhs, T rhs)                    \
        {                                       \
            return lhs op rhs;                  \
        }                                       \
    };                                          \


ARITH_FN(af_add_t, +)
ARITH_FN(af_sub_t, -)
ARITH_FN(af_mul_t, *)
ARITH_FN(af_div_t, /)

#undef ARITH_FN

template<typename T> static T __mod(T lhs, T rhs)
{
    T res = lhs % rhs;
    return (res < 0) ? abs(rhs - res) : res;
}
<<<<<<< HEAD
=======
template<typename T> static T __rem(T lhs, T rhs) { return lhs % rhs; }
template<> STATIC_ float __mod<float>(float lhs, float rhs) { return fmod(lhs, rhs); }
template<> STATIC_ double __mod<double>(double lhs, double rhs) { return fmod(lhs, rhs); }
template<> STATIC_ float __rem<float>(float lhs, float rhs) { return remainder(lhs, rhs); }
template<> STATIC_ double __rem<double>(double lhs, double rhs) { return remainder(lhs, rhs); }
>>>>>>> 418ca915

template<typename T> static T __rem(T lhs, T rhs) { return lhs % rhs; }

template<> STATIC_ float __mod<float>(float lhs, float rhs) { return fmod(lhs, rhs); }
template<> STATIC_ double __mod<double>(double lhs, double rhs) { return fmod(lhs, rhs); }
template<> STATIC_ float __rem<float>(float lhs, float rhs) { return remainder(lhs, rhs); }
template<> STATIC_ double __rem<double>(double lhs, double rhs) { return remainder(lhs, rhs); }


#define NUMERIC_FN(OP, FN)                      \
    template<typename T>                        \
    struct BinOp<T, T, OP>                      \
    {                                           \
        T eval(T lhs, T rhs)                    \
        {                                       \
            return FN(lhs, rhs);                \
        }                                       \
    };                                          \

NUMERIC_FN(af_max_t, max)
NUMERIC_FN(af_min_t, min)
NUMERIC_FN(af_mod_t, __mod)
NUMERIC_FN(af_pow_t, pow)
NUMERIC_FN(af_rem_t, __rem)
NUMERIC_FN(af_atan2_t, atan2)
NUMERIC_FN(af_hypot_t, hypot)

template<typename T, af_op_t op>
Array<T>* arithOp(const Array<T> &lhs, const Array<T> &rhs, const af::dim4 &odims)
{
    TNJ::Node_ptr lhs_node = lhs.getNode();
    TNJ::Node_ptr rhs_node = rhs.getNode();

    TNJ::BinaryNode<T, T, op> *node = new TNJ::BinaryNode<T, T, op>(lhs_node, rhs_node);

    return createNodeArray<T>(odims, TNJ::Node_ptr(
                                  reinterpret_cast<TNJ::Node *>(node)));
}

}<|MERGE_RESOLUTION|>--- conflicted
+++ resolved
@@ -42,14 +42,6 @@
     T res = lhs % rhs;
     return (res < 0) ? abs(rhs - res) : res;
 }
-<<<<<<< HEAD
-=======
-template<typename T> static T __rem(T lhs, T rhs) { return lhs % rhs; }
-template<> STATIC_ float __mod<float>(float lhs, float rhs) { return fmod(lhs, rhs); }
-template<> STATIC_ double __mod<double>(double lhs, double rhs) { return fmod(lhs, rhs); }
-template<> STATIC_ float __rem<float>(float lhs, float rhs) { return remainder(lhs, rhs); }
-template<> STATIC_ double __rem<double>(double lhs, double rhs) { return remainder(lhs, rhs); }
->>>>>>> 418ca915
 
 template<typename T> static T __rem(T lhs, T rhs) { return lhs % rhs; }
 
