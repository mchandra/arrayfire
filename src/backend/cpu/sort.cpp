#include <Array.hpp>
#include <sort.hpp>
#include <math.hpp>
#include <stdexcept>
#include <err_cpu.hpp>
#include <algorithm>
#include <queue>
#include <future>

using std::greater;
using std::less;
using std::sort;
using std::function;
using std::queue;
using std::future;
using std::async;

namespace cpu
{
    // Based off of http://stackoverflow.com/a/12399290
    template<typename T>
<<<<<<< HEAD
    void sort(Array<T> &sx, Array<uint> &ix, const Array<T> &in, const bool dir, const unsigned dim)
=======
    void sort(Array<T> &sx, Array<unsigned> &ix, const Array<T> &in, const bool dir, const unsigned dim)
>>>>>>> ceb83a69
    {
        if(dim != 0) CPU_NOT_SUPPORTED();

        // initialize original index locations
<<<<<<< HEAD
        uint *ixptr = ix.get();
=======
        unsigned *ixptr = ix.get();
>>>>>>> ceb83a69
        for (size_t i = 0; i != ix.elements(); ++i) ixptr[i] = i;

        const T *nptr = in.get();
        function<bool(size_t, size_t)> op = greater<T>();
        if(dir) { op = less<T>(); }
        auto comparator = [&nptr, &op](size_t i1, size_t i2) {return op(nptr[i1], nptr[i2]);};

<<<<<<< HEAD
        uint *begin_ptr = nullptr;
        queue<future<void>> handles;
        for (size_t col = 0; col < in.dims()[1]; col++) {
            begin_ptr = in.dims()[0] * col + ixptr;
            auto sorter = [=] () {
                std::sort(begin_ptr, begin_ptr + in.dims()[0], comparator);
            };
            handles.push(async(std::launch::async, sorter));
        }
=======
        std::stable_sort(ix.get(), ix.get() + ix.elements(), comparator);
>>>>>>> ceb83a69

        T *sxptr = sx.get();

        for (int i = 0; i < sx.elements(); i++) {
            if(i%sx.dims()[0] == 0)
                handles.pop();
            sxptr[i] = nptr[ixptr[i]];
        }

        return;
    }

<<<<<<< HEAD
#define INSTANTIATE(T)                                                                                          \
    template void sort<T>(Array<T> &sx, Array<uint> &ix, const Array<T> &in, const bool dir, const unsigned dim);  \
=======
#define INSTANTIATE(T)                                                              \
    template void sort<T>(Array<T> &sx, Array<unsigned> &ix, const Array<T> &in,    \
                          const bool dir, const unsigned dim);                      \
>>>>>>> ceb83a69

    INSTANTIATE(float)
    INSTANTIATE(double)
    //INSTANTIATE(cfloat)
    //INSTANTIATE(cdouble)
    INSTANTIATE(int)
    INSTANTIATE(uint)
    INSTANTIATE(char)
    INSTANTIATE(uchar)
}<|MERGE_RESOLUTION|>--- conflicted
+++ resolved
@@ -19,20 +19,12 @@
 {
     // Based off of http://stackoverflow.com/a/12399290
     template<typename T>
-<<<<<<< HEAD
     void sort(Array<T> &sx, Array<uint> &ix, const Array<T> &in, const bool dir, const unsigned dim)
-=======
-    void sort(Array<T> &sx, Array<unsigned> &ix, const Array<T> &in, const bool dir, const unsigned dim)
->>>>>>> ceb83a69
     {
         if(dim != 0) CPU_NOT_SUPPORTED();
 
         // initialize original index locations
-<<<<<<< HEAD
         uint *ixptr = ix.get();
-=======
-        unsigned *ixptr = ix.get();
->>>>>>> ceb83a69
         for (size_t i = 0; i != ix.elements(); ++i) ixptr[i] = i;
 
         const T *nptr = in.get();
@@ -40,7 +32,6 @@
         if(dir) { op = less<T>(); }
         auto comparator = [&nptr, &op](size_t i1, size_t i2) {return op(nptr[i1], nptr[i2]);};
 
-<<<<<<< HEAD
         uint *begin_ptr = nullptr;
         queue<future<void>> handles;
         for (size_t col = 0; col < in.dims()[1]; col++) {
@@ -50,9 +41,6 @@
             };
             handles.push(async(std::launch::async, sorter));
         }
-=======
-        std::stable_sort(ix.get(), ix.get() + ix.elements(), comparator);
->>>>>>> ceb83a69
 
         T *sxptr = sx.get();
 
@@ -65,14 +53,8 @@
         return;
     }
 
-<<<<<<< HEAD
 #define INSTANTIATE(T)                                                                                          \
     template void sort<T>(Array<T> &sx, Array<uint> &ix, const Array<T> &in, const bool dir, const unsigned dim);  \
-=======
-#define INSTANTIATE(T)                                                              \
-    template void sort<T>(Array<T> &sx, Array<unsigned> &ix, const Array<T> &in,    \
-                          const bool dir, const unsigned dim);                      \
->>>>>>> ceb83a69
 
     INSTANTIATE(float)
     INSTANTIATE(double)
