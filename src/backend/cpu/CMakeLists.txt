--- conflicted
+++ resolved
@@ -31,7 +31,7 @@
 MESSAGE(STATUS "FFTW Found ? ${FFTW_FOUND}")
 MESSAGE(STATUS "FFTW Library: ${FFTW_LIBRARIES}")
 
-<<<<<<< HEAD
+
 INCLUDE("${CMAKE_MODULE_PATH}/FindGLEWmx.cmake")
 FIND_PACKAGE(GLFW)
 
@@ -39,7 +39,7 @@
   SET(GRAPHICS_FOUND ON)
   ADD_DEFINITIONS(-DGLEW_MX -DWITH_GRAPHICS)
 ENDIF(GLFW_FOUND AND GLEWmx_FOUND AND OPENGL_FOUND)
-=======
+
 IF(APPLE)
 FIND_PACKAGE(LAPACK)
 ELSE(APPLE) # Linux and Windows
@@ -52,7 +52,7 @@
   ADD_DEFINITIONS(-DLAPACK_${BLA_VENDOR})
   ADD_DEFINITIONS(-DWITH_CPU_LINEAR_ALGEBRA)
 ENDIF()
->>>>>>> d38a27eb
+
 
 IF(NOT UNIX)
   ADD_DEFINITIONS(-DAFDLL)
@@ -74,11 +74,7 @@
 ENDIF()
 
 FILE(GLOB cpu_headers
-<<<<<<< HEAD
-  "*.hpp"
-=======
     "*.hpp"
->>>>>>> origin/devel
     "*.h")
 
 FILE(GLOB cpu_sources
@@ -161,10 +157,5 @@
 
 export(TARGETS afcpu FILE ArrayFireCPU.cmake)
 INSTALL(EXPORT CPU DESTINATION ${ARRAYFIRE_CMAKE_DIR}
-<<<<<<< HEAD
-    COMPONENT cmake
-    FILE ArrayFireCPU.cmake)
-=======
         COMPONENT cmake
-        FILE ArrayFireCPU.cmake)
->>>>>>> d38a27eb
+        FILE ArrayFireCPU.cmake)