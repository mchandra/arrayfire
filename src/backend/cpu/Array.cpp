--- conflicted
+++ resolved
@@ -186,11 +186,8 @@
     template       Array<T>*  createValueArray<T> (const dim4 &size, const T &value); \
     template       Array<T>*  createEmptyArray<T> (const dim4 &size);   \
     template       Array<T>*  createSubArray<T>   (const Array<T> &parent, const dim4 &dims, const dim4 &offset, const dim4 &stride); \
-<<<<<<< HEAD
     template       Array<T>*  createRefArray<T>   (const Array<T> &parent, const dim4 &dims, const dim4 &offset, const dim4 &stride); \
-=======
     template       Array<T>*  createNodeArray<T>   (const dim4 &size, TNJ::Node *node); \
->>>>>>> e37bebfb
     template       void       scaleArray<T>       (Array<T> &arr, double factor); \
     template       void       destroyArray<T>     (Array<T> &A);        \
     template       TNJ::Node* Array<T>::getNode() const;                \
