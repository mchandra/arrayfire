--- conflicted
+++ resolved
@@ -14,11 +14,7 @@
 #include <iomanip>
 #include <string>
 #include <types.hpp>
-<<<<<<< HEAD
 #include <err_opencl.hpp>
-=======
-#include "err_opencl.hpp"
->>>>>>> 3009e8fd
 
 #include <MemoryManager.hpp>
 
