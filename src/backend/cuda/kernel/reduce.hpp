#include <af/defines.h>
#include <ops.hpp>
#include <backend.hpp>
<<<<<<< HEAD
#include "../helper.hpp"
#include "../Param.hpp"
=======
#include <dispatch.hpp>
>>>>>>> 0e9360a7

namespace cuda
{
namespace kernel
{
    static const uint THREADS_PER_BLOCK = 256;
    static const uint THREADS_X = 32;
    static const uint THREADS_Y = THREADS_PER_BLOCK / THREADS_X;
    static const uint REPEAT    = 32;

    template<typename Ti, typename To, af_op_t op, uint dim, uint DIMY>
    __global__
    static void reduce_dim_kernel(Param<To> out,
                                  CParam <Ti> in,
                                  uint blocks_x, uint blocks_y, uint offset_dim)
    {
        const uint tidx = threadIdx.x;
        const uint tidy = threadIdx.y;
        const uint tid  = tidy * THREADS_X + tidx;

        const uint zid = blockIdx.x / blocks_x;
        const uint wid = blockIdx.y / blocks_y;
        const uint blockIdx_x = blockIdx.x - (blocks_x) * zid;
        const uint blockIdx_y = blockIdx.y - (blocks_y) * wid;
        const uint xid = blockIdx_x * blockDim.x + tidx;
        const uint yid = blockIdx_y;

        uint ids[4] = {xid, yid, zid, wid};

        const Ti *iptr = in.ptr;
        To *optr = out.ptr;

        // There is only one element per block for out
        // There are blockDim.y elements per block for in
        // Hence increment ids[dim] just after offseting out and before offsetting in
        optr += ids[3] * out.strides[3] + ids[2] * out.strides[2] + ids[1] * out.strides[1] + ids[0];
        const uint id_dim_out = ids[dim];

        ids[dim] = ids[dim] * blockDim.y + tidy;
        iptr  += ids[3] * in.strides[3] + ids[2] * in.strides[2] + ids[1] * in.strides[1] + ids[0];
        const uint id_dim_in = ids[dim];

        const uint istride_dim = in.strides[dim];

        bool is_valid =
            (ids[0] < in.dims[0]) &&
            (ids[1] < in.dims[1]) &&
            (ids[2] < in.dims[2]) &&
            (ids[3] < in.dims[3]);

        Transform<Ti, To, op> transform;
        Binary<To, op> reduce;

        __shared__ To s_val[THREADS_X * DIMY];

<<<<<<< HEAD
        To out_val = Reduce.init();
        for (int id = id_dim_in; is_valid && (id < in.dims[dim]); id += offset_dim * blockDim.y) {
            To in_val = Transform(*iptr);
            out_val = Reduce.calc(in_val, out_val);
            iptr = iptr + offset_dim * blockDim.y * istride_dim;
=======
        To out_val = reduce.init();
        for (int id = id_dim_in; is_valid && (id < idims.dim[dim]); id += offset_dim * blockDim.y) {
            To in_val = transform(*in);
            out_val = reduce(in_val, out_val);
            in = in + offset_dim * blockDim.y * istride_dim;
>>>>>>> 0e9360a7
        }

        s_val[tid] = out_val;

        To *s_ptr = s_val + tid;
        __syncthreads();

        if (DIMY == 8) {
            if (tidy < 4) *s_ptr = reduce(*s_ptr, s_ptr[THREADS_X * 4]);
            __syncthreads();
        }

        if (DIMY >= 4) {
            if (tidy < 2) *s_ptr = reduce(*s_ptr, s_ptr[THREADS_X * 2]);
            __syncthreads();
        }

        if (DIMY >= 2) {
            if (tidy < 1) *s_ptr = reduce(*s_ptr, s_ptr[THREADS_X * 1]);
            __syncthreads();
        }

        if (tidy == 0 && is_valid &&
            (id_dim_out < out.dims[dim])) {
            *optr = *s_ptr;
        }

    }

    template<typename Ti, typename To, af_op_t op, int dim>
    void reduce_dim_launcher(Param<To> out, CParam<Ti> in,
                             const uint threads_y, const uint blocks_dim[4])
    {
        dim3 threads(THREADS_X, threads_y);

        dim3 blocks(blocks_dim[0] * blocks_dim[2],
                    blocks_dim[1] * blocks_dim[3]);

        switch (threads_y) {
        case 8:
            return (reduce_dim_kernel<Ti, To, op, dim, 8>)<<<blocks, threads>>>(
                out, in, blocks_dim[0], blocks_dim[1], blocks_dim[dim]);
        case 4:
            return (reduce_dim_kernel<Ti, To, op, dim, 4>)<<<blocks, threads>>>(
                out, in, blocks_dim[0], blocks_dim[1], blocks_dim[dim]);
        case 2:
            return (reduce_dim_kernel<Ti, To, op, dim, 2>)<<<blocks, threads>>>(
                out, in, blocks_dim[0], blocks_dim[1], blocks_dim[dim]);
        case 1:
            return (reduce_dim_kernel<Ti, To, op, dim, 1>)<<<blocks, threads>>>(
                out, in, blocks_dim[0], blocks_dim[1], blocks_dim[dim]);
        case 32:
            return (reduce_dim_kernel<Ti, To, op, dim,32>)<<<blocks, threads>>>(
                out, in, blocks_dim[0], blocks_dim[1], blocks_dim[dim]);
        case 16:
            return (reduce_dim_kernel<Ti, To, op, dim,16>)<<<blocks, threads>>>(
                out, in, blocks_dim[0], blocks_dim[1], blocks_dim[dim]);
        }
    }

    template<typename Ti, typename To, af_op_t op, int dim>
    void reduce_dim(Param<To> out,  CParam<Ti> in)
    {
        uint threads_y = std::min(THREADS_Y, nextpow2(in.dims[dim]));
        uint threads_x = THREADS_X;

        uint blocks_dim[] = {divup(in.dims[0], threads_x),
                             in.dims[1], in.dims[2], in.dims[3]};

        blocks_dim[dim] = divup(in.dims[dim], threads_y * REPEAT);

        Param<To> tmp = out;

        dim_type tmp_elements = 1;
        if (blocks_dim[dim] > 1) {
            tmp.dims[dim] = blocks_dim[dim];

            for (int k = 0; k < 4; k++) tmp_elements *= tmp.dims[k];

            // FIXME: Add checks, use memory manager
            cudaMalloc(&tmp.ptr, tmp_elements * sizeof(To));

            for (int k = dim + 1; k < 4; k++) tmp.strides[k] *= blocks_dim[dim];
        }

        reduce_dim_launcher<Ti, To, op, dim>(tmp, in, threads_y, blocks_dim);

        if (blocks_dim[dim] > 1) {
            blocks_dim[dim] = 1;

            if (op == af_notzero_t) {
                reduce_dim_launcher<To, To, af_add_t, dim>(out, tmp, threads_y, blocks_dim);
            } else {
                reduce_dim_launcher<To, To,       op, dim>(out, tmp, threads_y, blocks_dim);
            }

            // FIXME: Add checks, use memory manager
            cudaFree(tmp.ptr);
        }

    }

    template<typename Ti, typename To, af_op_t op, uint DIMX>
    __global__
    static void reduce_first_kernel(Param<To> out,
                                    CParam<Ti>  in,
                                    uint blocks_x, uint blocks_y)
    {
        const uint tidx = threadIdx.x;
        const uint tidy = threadIdx.y;
        const uint tid  = tidy * blockDim.x + tidx;

        const uint zid = blockIdx.x / blocks_x;
        const uint wid = blockIdx.y / blocks_y;
        const uint blockIdx_x = blockIdx.x - (blocks_x) * zid;
        const uint blockIdx_y = blockIdx.y - (blocks_y) * wid;
        const uint xid = blockIdx_x * blockDim.x + tidx;
        const uint yid = blockIdx_y * blockDim.y + tidy;

        const Ti *iptr = in.ptr;
        To *optr = out.ptr;

        iptr += wid *  in.strides[3] + zid *  in.strides[2] + yid *  in.strides[1];
        optr += wid * out.strides[3] + zid * out.strides[2] + yid * out.strides[1];

        if (yid >= in.dims[1] ||
            zid >= in.dims[2] ||
            wid >= in.dims[3]) return;

        Transform<Ti, To, op> transform;
        Binary<To, op> reduce;

        __shared__ To s_val[THREADS_PER_BLOCK];

<<<<<<< HEAD
        To out_val = Reduce.init();
        for (int id = xid; id < in.dims[0]; id += blockDim.x * blocks_x) {
            To in_val = Transform(iptr[id]);
            out_val = Reduce.calc(in_val, out_val);
=======
        To out_val = reduce.init();
        for (int id = xid; id < idims.dim[0]; id += blockDim.x * blocks_x) {
            To in_val = transform(in[id]);
            out_val = reduce(in_val, out_val);
>>>>>>> 0e9360a7
        }

        s_val[tid] = out_val;
        __syncthreads();
        To *s_ptr = s_val + tidy * DIMX;

        if (DIMX == 256) {
            if (tidx < 128) s_ptr[tidx] = reduce(s_ptr[tidx], s_ptr[tidx + 128]);
            __syncthreads();
        }

        if (DIMX >= 128) {
            if (tidx <  64) s_ptr[tidx] = reduce(s_ptr[tidx], s_ptr[tidx +  64]);
            __syncthreads();
        }

        if (DIMX >=  64) {
            if (tidx <  32) s_ptr[tidx] = reduce(s_ptr[tidx], s_ptr[tidx +  32]);
            __syncthreads();
        }

        if (tidx < 16) s_ptr[tidx] = reduce(s_ptr[tidx], s_ptr[tidx + 16]);
        if (tidx <  8) s_ptr[tidx] = reduce(s_ptr[tidx], s_ptr[tidx +  8]);
        if (tidx <  4) s_ptr[tidx] = reduce(s_ptr[tidx], s_ptr[tidx +  4]);
        if (tidx <  2) s_ptr[tidx] = reduce(s_ptr[tidx], s_ptr[tidx +  2]);
        if (tidx <  1) s_ptr[tidx] = reduce(s_ptr[tidx], s_ptr[tidx +  1]);

        if (tidx == 0) {
            optr[blockIdx_x] = s_ptr[0];
        }
    }

    template<typename Ti, typename To, af_op_t op>
    void reduce_first_launcher(Param<To> out, CParam<Ti> in,
                               const uint blocks_x, const uint blocks_y, const uint threads_x)
    {

        dim3 threads(threads_x, THREADS_PER_BLOCK / threads_x);
        dim3 blocks(blocks_x * in.dims[2],
                    blocks_y * in.dims[3]);

        switch (threads_x) {
        case 32:
            return (reduce_first_kernel<Ti, To, op,  32>)<<<blocks, threads>>>(
                out, in, blocks_x, blocks_y);
        case 64:
            return (reduce_first_kernel<Ti, To, op,  64>)<<<blocks, threads>>>(
                out, in, blocks_x, blocks_y);
        case 128:
            return (reduce_first_kernel<Ti, To, op,  128>)<<<blocks, threads>>>(
                out, in, blocks_x, blocks_y);
        case 256:
            return (reduce_first_kernel<Ti, To, op,  256>)<<<blocks, threads>>>(
                out, in, blocks_x, blocks_y);
        case 512:
            return (reduce_first_kernel<Ti, To, op,  512>)<<<blocks, threads>>>(
                out, in, blocks_x, blocks_y);
        case 1024:
            return (reduce_first_kernel<Ti, To, op,  1024>)<<<blocks, threads>>>(
                out, in, blocks_x, blocks_y);
        }
    }

    template<typename Ti, typename To, af_op_t op>
    void reduce_first(Param<To> out, CParam<Ti> in)
    {
        uint threads_x = nextpow2(std::max(32u, (uint)in.dims[0]));
        threads_x = std::min(threads_x, THREADS_PER_BLOCK);
        uint threads_y = THREADS_PER_BLOCK / threads_x;

        uint blocks_x = divup(in.dims[0], threads_x * REPEAT);
        uint blocks_y = divup(in.dims[1], threads_y);

        Param<To> tmp = out;

        if (blocks_x > 1) {
            // FIXME: Add checks, Use memory manager
            cudaMalloc(
                &(tmp.ptr),
                blocks_x * in.dims[1] * in.dims[2] * in.dims[3] * sizeof(To)
                );

            tmp.dims[0] = blocks_x;
            for (int k = 1; k < 4; k++) tmp.strides[k] *= blocks_x;
        }

        reduce_first_launcher<Ti, To, op>(tmp, in, blocks_x, blocks_y, threads_x);

        if (blocks_x > 1) {

            //FIXME: Is there an alternative to the if condition ?
            if (op == af_notzero_t) {
                reduce_first_launcher<To, To, af_add_t>(out, tmp, 1, blocks_y, threads_x);
            } else {
                reduce_first_launcher<To, To,       op>(out, tmp, 1, blocks_y, threads_x);
            }

            // FIXME: Add checks, memory manager
            cudaFree(tmp.ptr);
        }
    }

    template<typename Ti, typename To, af_op_t op>
    void reduce(Param<To> out, CParam<Ti> in, dim_type dim)
    {
        switch (dim) {
        case 0: return reduce_first<Ti, To, op   >(out, in);
        case 1: return reduce_dim  <Ti, To, op, 1>(out, in);
        case 2: return reduce_dim  <Ti, To, op, 2>(out, in);
        case 3: return reduce_dim  <Ti, To, op, 3>(out, in);
        }
    }
}
}<|MERGE_RESOLUTION|>--- conflicted
+++ resolved
@@ -1,12 +1,9 @@
 #include <af/defines.h>
 #include <ops.hpp>
 #include <backend.hpp>
-<<<<<<< HEAD
-#include "../helper.hpp"
-#include "../Param.hpp"
-=======
+#include <Param.hpp>
 #include <dispatch.hpp>
->>>>>>> 0e9360a7
+#include <math.hpp>
 
 namespace cuda
 {
@@ -62,19 +59,11 @@
 
         __shared__ To s_val[THREADS_X * DIMY];
 
-<<<<<<< HEAD
-        To out_val = Reduce.init();
+        To out_val = reduce.init();
         for (int id = id_dim_in; is_valid && (id < in.dims[dim]); id += offset_dim * blockDim.y) {
-            To in_val = Transform(*iptr);
-            out_val = Reduce.calc(in_val, out_val);
+            To in_val = transform(*iptr);
+            out_val = reduce(in_val, out_val);
             iptr = iptr + offset_dim * blockDim.y * istride_dim;
-=======
-        To out_val = reduce.init();
-        for (int id = id_dim_in; is_valid && (id < idims.dim[dim]); id += offset_dim * blockDim.y) {
-            To in_val = transform(*in);
-            out_val = reduce(in_val, out_val);
-            in = in + offset_dim * blockDim.y * istride_dim;
->>>>>>> 0e9360a7
         }
 
         s_val[tid] = out_val;
@@ -209,17 +198,10 @@
 
         __shared__ To s_val[THREADS_PER_BLOCK];
 
-<<<<<<< HEAD
-        To out_val = Reduce.init();
+        To out_val = reduce.init();
         for (int id = xid; id < in.dims[0]; id += blockDim.x * blocks_x) {
-            To in_val = Transform(iptr[id]);
-            out_val = Reduce.calc(in_val, out_val);
-=======
-        To out_val = reduce.init();
-        for (int id = xid; id < idims.dim[0]; id += blockDim.x * blocks_x) {
-            To in_val = transform(in[id]);
+            To in_val = transform(iptr[id]);
             out_val = reduce(in_val, out_val);
->>>>>>> 0e9360a7
         }
 
         s_val[tid] = out_val;
