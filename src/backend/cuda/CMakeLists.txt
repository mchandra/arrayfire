CMAKE_MINIMUM_REQUIRED(VERSION 2.8)

FIND_PACKAGE(CUDA REQUIRED)
FIND_PACKAGE(Boost REQUIRED)

INCLUDE("${CMAKE_MODULE_PATH}/CLKernelToH.cmake")
INCLUDE("${CMAKE_MODULE_PATH}/FindNVVM.cmake")

# Disables running cuda_compute_check.c when build windows using remote
IF(NOT DEFINED CUDA_COMPUTE_CAPABILITY)
  INCLUDE("${CMAKE_MODULE_PATH}/CUDACheckCompute.cmake")
ELSE(NOT DEFINED CUDA_COMPUTE_CAPABILITY)
  IF(NOT DEFINED CUDA_GENERATE_CODE)
    SET(CUDA_GENERATE_CODE "arch=compute_${CUDA_COMPUTE_CAPABILITY},code=sm_${CUDA_COMPUTE_CAPABILITY}")
  ENDIF(NOT DEFINED CUDA_GENERATE_CODE)

  SET(CUDA_NVCC_FLAGS ${CUDA_NVCC_FLAGS} -arch compute_${CUDA_COMPUTE_CAPABILITY})
ENDIF()

IF(UNIX)
  SET(CUDA_NVCC_FLAGS ${CUDA_NVCC_FLAGS} -Xcompiler -fvisibility=hidden)
  REMOVE_DEFINITIONS(-std=c++0x)
  IF(${WITH_COVERAGE})
    SET(CUDA_NVCC_FLAGS "${CUDA_NVCC_FLAGS} -Xcompiler -fprofile-arcs -Xcompiler -ftest-coverage -Xlinker -fprofile-arcs -Xlinker -ftest-coverage")
  ENDIF(${WITH_COVERAGE})
ELSE()
  ADD_DEFINITIONS(-DAFDLL)
ENDIF()

ADD_DEFINITIONS(-DAF_CUDA)

IF(${CUDA_VERSION_MAJOR} LESS 7)
    MESSAGE(STATUS "CUDA Version ${CUDA_VERSION_STRING} does not contain cuSolve library. Linear Algebra will not be available." )
    IF(CMAKE_VERSION VERSION_LESS 3.2)
        SET(CUDA_cusolver_LIBRARY)
    ENDIF(CMAKE_VERSION VERSION_LESS 3.2)
ELSE(${CUDA_VERSION_MAJOR} LESS 7)
    MESSAGE(STATUS "CUDA cusolver library available in CUDA Version ${CUDA_VERSION_STRING}")
    ADD_DEFINITIONS(-DWITH_CUDA_LINEAR_ALGEBRA)
    IF(CMAKE_VERSION VERSION_LESS 3.2)
        FIND_LIBRARY(
            CUDA_cusolver_LIBRARY
            NAMES "cusolver"
            PATHS ${CUDA_TOOLKIT_ROOT_DIR}
            PATH_SUFFIXES "lib64" "lib/x64" "lib"
            DOC "CUDA cusolver Library"
            NO_DEFAULT_PATH
            )
    ENDIF(CMAKE_VERSION VERSION_LESS 3.2)
ENDIF(${CUDA_VERSION_MAJOR} LESS 7)

INCLUDE_DIRECTORIES(
    ${CMAKE_INCLUDE_PATH}
    ${Boost_INCLUDE_DIR}
    ${CUDA_INCLUDE_DIRS}
    "${CMAKE_SOURCE_DIR}/src/backend/cuda"
    "${CMAKE_CURRENT_BINARY_DIR}"
    ${CUDA_NVVM_INCLUDE_DIR}
    )

FILE(GLOB cuda_headers
     "*.hpp"
     "*.h")

FILE(GLOB cuda_sources
    "*.cu"
    "*.cpp"
    "sort_by_key/*.cu"
    "kernel/*.cu")

FILE(GLOB jit_sources
    "JIT/*.hpp")

FILE(GLOB kernel_headers
    "kernel/*.hpp")

FILE(GLOB ptx_sources
    "JIT/*.cu")

source_group(backend\\cuda\\Headers FILES ${cuda_headers})
source_group(backend\\cuda\\Sources FILES ${cuda_sources})
source_group(backend\\cuda\\JIT FILES ${jit_sources})
source_group(backend\\cuda\\kernel\\Headers FILES ${kernel_headers})

FILE(GLOB backend_headers
    "../*.hpp"
    "../*.h"
    )

FILE(GLOB backend_sources
    "../*.cpp"
    )

source_group(backend\\Headers FILES ${backend_headers})
source_group(backend\\Sources FILES ${backend_sources})

FILE(GLOB c_headers
    "../../api/c/*.hpp"
    "../../api/c/*.h"
    )

FILE(GLOB c_sources
    "../../api/c/*.cpp"
    )

source_group(api\\c\\Headers FILES ${c_headers})
source_group(api\\c\\Sources FILES ${c_sources})

FILE(GLOB cpp_sources
    "../../api/cpp/*.cpp"
    )

source_group(api\\cpp\\Sources FILES ${cpp_sources})

IF(${CUDA_COMPUTE_CAPABILITY} STREQUAL "21")
    SET(PTX_COMPUTE "20")
ELSEIF(${CUDA_COMPUTE_CAPABILITY} STREQUAL "32")
    SET(PTX_COMPUTE "30")
ELSEIF(${CUDA_COMPUTE_CAPABILITY} STREQUAL "52")
    SET(PTX_COMPUTE "50")
ELSE()
  SET(PTX_COMPUTE ${CUDA_COMPUTE_CAPABILITY})
ENDIF()

CUDA_COMPILE_PTX(ptx_files ${ptx_sources})

set(cuda_ptx "")
foreach(ptx_src_file ${ptx_sources})

      get_filename_component(_name "${ptx_src_file}" NAME_WE)

      set(_gen_file_name
        "${CMAKE_BINARY_DIR}/src/backend/cuda/cuda_compile_ptx_generated_${_name}.cu.ptx")
      set(_out_file_name
        "${CMAKE_BINARY_DIR}/src/backend/cuda/${_name}.ptx")

      ADD_CUSTOM_COMMAND(
        OUTPUT "${_out_file_name}"
        DEPENDS "${_gen_file_name}"
        COMMAND ${CMAKE_COMMAND} -E copy "${_gen_file_name}" "${_out_file_name}")

      list(APPEND cuda_ptx "${_out_file_name}")
endforeach()

SET( ptx_headers
    "ptx_headers")

CL_KERNEL_TO_H(
    SOURCES ${cuda_ptx}
    VARNAME kernel_files
    EXTENSION "hpp"
    OUTPUT_DIR ${ptx_headers}
    TARGETS ptx_targets
    NAMESPACE "cuda"
    EOF "1"
    )

IF("${APPLE}")
    ADD_DEFINITIONS(-D__STRICT_ANSI__)
    IF(${CMAKE_CXX_COMPILER_ID} STREQUAL "Clang")
        IF(${CUDA_VERSION_MAJOR} VERSION_LESS 7)
            SET(STD_LIB_BINDING "-stdlib=libstdc++")
        ELSE(${CUDA_VERSION_MAJOR} VERSION_LESS 7)
            SET(STD_LIB_BINDING "-stdlib=libc++")
        ENDIF()

        ADD_DEFINITIONS("${STD_LIB_BINDING}")
        SET(CMAKE_SHARED_LINKER_FLAGS "${CMAKE_SHARED_LINKER_FLAGS} ${STD_LIB_BINDING}")
        SET(CMAKE_STATIC_LINKER_FLAGS "${CMAKE_SHARED_LINKER_FLAGS} ${STD_LIB_BINDING}")
        SET(CUDA_HOST_COMPILER "/usr/bin/clang++")
    ENDIF()
ENDIF()

CUDA_ADD_LIBRARY(afcuda SHARED
                ${cuda_headers}
                ${cuda_sources}
                ${jit_sources}
                ${kernel_headers}
                ${backend_headers}
                ${backend_sources}
                ${c_headers}
                ${c_sources}
                ${cpp_sources}
                OPTIONS "-gencode" ${CUDA_GENERATE_CODE})

ADD_DEPENDENCIES(afcuda ${ptx_targets})

TARGET_LINK_LIBRARIES(afcuda
<<<<<<< HEAD
                     ${CUDA_CUBLAS_LIBRARIES}
                     ${CUDA_LIBRARIES}
                     ${lib_deps}
                     ${CUDA_CUFFT_LIBRARIES}
                     ${CUDA_NVVM_LIBRARIES}
                     ${CUDA_CUDA_LIBRARY})

IF(FORGE_FOUND)
  TARGET_LINK_LIBRARIES(afcuda
                        ${FORGE_LIBRARIES}
                       )
ENDIF()
=======
                      ${CUDA_CUBLAS_LIBRARIES}
                      ${CUDA_LIBRARIES}
                      ${CUDA_cusolver_LIBRARY}
                      ${FreeImage_LIBS}
                      ${CUDA_CUFFT_LIBRARIES}
                      ${CUDA_NVVM_LIBRARIES}
                      ${CUDA_CUDA_LIBRARY}
                      ${GLFW_LIBRARY}
                      ${GLEWmx_LIBRARY}
                      ${OPENGL_gl_LIBRARY}
                      ${OPENGL_glu_LIBRARY})
>>>>>>> b7cafcdf

SET_TARGET_PROPERTIES(afcuda PROPERTIES
    VERSION "${AF_VERSION}"
    SOVERSION "${AF_VERSION_MAJOR}")

INSTALL(TARGETS afcuda EXPORT CUDA DESTINATION lib COMPONENT libraries)

export(TARGETS afcuda FILE ArrayFireCUDA.cmake)
INSTALL(EXPORT CUDA DESTINATION ${ARRAYFIRE_CMAKE_DIR}
    COMPONENT cmake
    FILE ArrayFireCUDA.cmake)<|MERGE_RESOLUTION|>--- conflicted
+++ resolved
@@ -186,32 +186,19 @@
 ADD_DEPENDENCIES(afcuda ${ptx_targets})
 
 TARGET_LINK_LIBRARIES(afcuda
-<<<<<<< HEAD
-                     ${CUDA_CUBLAS_LIBRARIES}
-                     ${CUDA_LIBRARIES}
-                     ${lib_deps}
-                     ${CUDA_CUFFT_LIBRARIES}
-                     ${CUDA_NVVM_LIBRARIES}
-                     ${CUDA_CUDA_LIBRARY})
-
-IF(FORGE_FOUND)
-  TARGET_LINK_LIBRARIES(afcuda
-                        ${FORGE_LIBRARIES}
-                       )
-ENDIF()
-=======
                       ${CUDA_CUBLAS_LIBRARIES}
                       ${CUDA_LIBRARIES}
                       ${CUDA_cusolver_LIBRARY}
                       ${FreeImage_LIBS}
                       ${CUDA_CUFFT_LIBRARIES}
                       ${CUDA_NVVM_LIBRARIES}
-                      ${CUDA_CUDA_LIBRARY}
-                      ${GLFW_LIBRARY}
-                      ${GLEWmx_LIBRARY}
-                      ${OPENGL_gl_LIBRARY}
-                      ${OPENGL_glu_LIBRARY})
->>>>>>> b7cafcdf
+                      ${CUDA_CUDA_LIBRARY})
+
+IF(FORGE_FOUND)
+  TARGET_LINK_LIBRARIES(afcuda
+                        ${FORGE_LIBRARIES}
+                       )
+ENDIF()
 
 SET_TARGET_PROPERTIES(afcuda PROPERTIES
     VERSION "${AF_VERSION}"
