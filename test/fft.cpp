--- conflicted
+++ resolved
@@ -32,13 +32,8 @@
     ASSERT_EQ(AF_SUCCESS, af_create_array(&inArray, &(in.front()),
                 dims.ndims(), dims.get(), (af_dtype) af::dtype_traits<char>::af_type));
 
-<<<<<<< HEAD
     ASSERT_EQ(AF_ERR_TYPE, af_fft(&outArray, inArray, 1.0, 0));
-    ASSERT_EQ(AF_SUCCESS, af_destroy_array(inArray));
-=======
-    ASSERT_EQ(AF_ERR_INVALID_TYPE, af_fft(&outArray, inArray, 1.0, 0));
-    ASSERT_EQ(AF_SUCCESS, af_release_array(inArray));
->>>>>>> ba750317
+    ASSERT_EQ(AF_SUCCESS, af_release_array(inArray));
 }
 
 TEST(fft2, Invalid_Array)
