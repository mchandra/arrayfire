--- conflicted
+++ resolved
@@ -137,6 +137,31 @@
     meanDimTest<TypeParam>(string(TEST_DIR "/mean/mean_dim0_matrix.test"), 0);
 }
 
+TYPED_TEST(Mean, Dim1Cube)
+{
+    meanDimTest<TypeParam>(string(TEST_DIR "/mean/mean_dim1_cube.test"), 1);
+}
+
+TYPED_TEST(Mean, Dim0HyperCube)
+{
+    meanDimTest<TypeParam>(string(TEST_DIR "/mean/mean_dim0_hypercube.test"), 0);
+}
+
+TYPED_TEST(Mean, Dim2Matrix)
+{
+    meanDimTest<TypeParam>(string(TEST_DIR "/mean/mean_dim2_matrix.test"), 2);
+}
+
+TYPED_TEST(Mean, Dim2Cube)
+{
+    meanDimTest<TypeParam>(string(TEST_DIR "/mean/mean_dim2_cube.test"), 2);
+}
+
+TYPED_TEST(Mean, Dim2HyperCube)
+{
+    meanDimTest<TypeParam>(string(TEST_DIR "/mean/mean_dim2_hypercube.test"), 2);
+}
+
 TYPED_TEST(Mean, Wtd_Dim0Matrix)
 {
     meanDimTest<TypeParam>(string(TEST_DIR "/mean/wtd_mean_dim0_mat.test"), 0, true);
@@ -145,31 +170,6 @@
 TYPED_TEST(Mean, Wtd_Dim1Matrix)
 {
     meanDimTest<TypeParam>(string(TEST_DIR "/mean/wtd_mean_dim1_mat.test"), 1, true);
-}
-
-TYPED_TEST(Mean, Dim1Cube)
-{
-    meanDimTest<TypeParam>(string(TEST_DIR "/mean/mean_dim1_cube.test"), 1);
-}
-
-TYPED_TEST(Mean, Dim0HyperCube)
-{
-    meanDimTest<TypeParam>(string(TEST_DIR "/mean/mean_dim0_hypercube.test"), 0);
-}
-
-TYPED_TEST(Mean, Dim2Matrix)
-{
-    meanDimTest<TypeParam>(string(TEST_DIR "/mean/mean_dim2_matrix.test"), 2);
-}
-
-TYPED_TEST(Mean, Dim2Cube)
-{
-    meanDimTest<TypeParam>(string(TEST_DIR "/mean/mean_dim2_cube.test"), 2);
-}
-
-TYPED_TEST(Mean, Dim2HyperCube)
-{
-    meanDimTest<TypeParam>(string(TEST_DIR "/mean/mean_dim2_hypercube.test"), 2);
 }
 
 template<typename T>
@@ -233,21 +233,17 @@
     meanAllTest<cfloat>(cfloat(2.1f), af::dim4(10, 5, 2, 1));
 }
 
-<<<<<<< HEAD
+TEST(MeanAll, s16)
+{
+    meanAllTest<short>(2, af::dim4(5, 5, 2, 2));
+}
+
+TEST(MeanAll, u16)
+{
+    meanAllTest<ushort>(2, af::dim4(100, 1, 1, 1));
+}
+
 TEST(MeanAll, c64)
-=======
-TEST(Mean, CPP_s16)
-{
-    testCPPMean<short>(2, af::dim4(5, 5, 2, 2));
-}
-
-TEST(Mean, CPP_u16)
-{
-    testCPPMean<ushort>(2, af::dim4(100, 1, 1, 1));
-}
-
-TEST(Mean, CPP_cfloat)
->>>>>>> 31d24758
 {
     meanAllTest<cdouble>(cdouble(2.1), af::dim4(10, 10, 1, 1));
 }
