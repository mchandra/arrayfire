/*******************************************************
 * Copyright (c) 2014, ArrayFire
 * All rights reserved.
 *
 * This file is distributed under 3-clause BSD license.
 * The complete license agreement can be obtained at:
 * http://arrayfire.com/licenses/BSD-3-Clause
 ********************************************************/

#include <gtest/gtest.h>
#include <arrayfire.h>
#include <af/dim4.hpp>
#include <af/traits.hpp>
#include <vector>
#include <iostream>
#include <string>
#include <testHelpers.hpp>

using std::vector;
using std::string;
using std::cout;
using std::endl;
using af::cfloat;
using af::cdouble;

template<typename T>
class Resize : public ::testing::Test
{
    public:
        virtual void SetUp() {
            subMat0.push_back(af_make_seq(0, 4, 1));
            subMat0.push_back(af_make_seq(2, 6, 1));
            subMat0.push_back(af_make_seq(0, 2, 1));
        }
        vector<af_seq> subMat0;
};

template<typename T>
class ResizeI : public ::testing::Test
{
    public:
        virtual void SetUp() {
            subMat0.push_back(af_make_seq(0, 4, 1));
            subMat0.push_back(af_make_seq(2, 6, 1));
            subMat0.push_back(af_make_seq(0, 2, 1));

            subMat1.push_back(af_make_seq(0, 5, 1));
            subMat1.push_back(af_make_seq(0, 5, 1));
            subMat1.push_back(af_make_seq(0, 2, 1));
        }
        vector<af_seq> subMat0;
        vector<af_seq> subMat1;
};

// create a list of types to be tested
typedef ::testing::Types<float, double> TestTypesF;
typedef ::testing::Types<int, unsigned, unsigned char, char> TestTypesI;

// register the type list
TYPED_TEST_CASE(Resize, TestTypesF);
TYPED_TEST_CASE(ResizeI, TestTypesI);

TYPED_TEST(Resize, InvalidDims)
{
    if (noDoubleTests<TypeParam>()) return;

    vector<TypeParam> in(8,8);

    af_array inArray  = 0;
    af_array outArray = 0;

    af::dim4 dims = af::dim4(8,8,1,1);

    ASSERT_EQ(AF_SUCCESS, af_create_array(&inArray, &in.front(), dims.ndims(), dims.get(),
                                          (af_dtype) af::dtype_traits<TypeParam>::af_type));
    ASSERT_EQ(AF_ERR_SIZE, af_resize(&outArray, inArray, 0, 0, AF_INTERP_NEAREST));
    ASSERT_EQ(AF_SUCCESS, af_release_array(inArray));
}

TYPED_TEST(Resize, InvalidType)
{
    if (noDoubleTests<TypeParam>()) return;

    vector<TypeParam> in(16,8);

    af_array inArray  = 0;
    af_array outArray = 0;

    af::dim4 dims = af::dim4(8,8,1,1);

    ASSERT_EQ(AF_SUCCESS, af_create_array(&inArray, &in.front(), dims.ndims(), dims.get(),
                                          (af_dtype) af::dtype_traits<cfloat>::af_type));
<<<<<<< HEAD
    ASSERT_EQ(AF_ERR_TYPE, af_resize(&outArray, inArray, 16, 16, AF_INTERP_NEAREST));
    ASSERT_EQ(AF_SUCCESS, af_destroy_array(inArray));
=======
    ASSERT_EQ(AF_ERR_INVALID_TYPE, af_resize(&outArray, inArray, 16, 16, AF_INTERP_NEAREST));
    ASSERT_EQ(AF_SUCCESS, af_release_array(inArray));
>>>>>>> ba750317
}

template<typename T>
void resizeTest(string pTestFile, const unsigned resultIdx, const dim_t odim0, const dim_t odim1, const af_interp_type method, bool isSubRef = false, const vector<af_seq> * seqv = NULL)
{
    if (noDoubleTests<T>()) return;

    vector<af::dim4> numDims;
    vector<vector<T> >   in;
    vector<vector<T> >   tests;
    readTests<T, T, float>(pTestFile,numDims,in,tests);

    af::dim4 dims = numDims[0];

    af_array inArray = 0;
    af_array outArray = 0;
    af_array tempArray = 0;
    if (isSubRef) {

        ASSERT_EQ(AF_SUCCESS, af_create_array(&tempArray, &(in[0].front()), dims.ndims(), dims.get(), (af_dtype) af::dtype_traits<T>::af_type));

        ASSERT_EQ(AF_SUCCESS, af_index(&inArray, tempArray, seqv->size(), &seqv->front()));
    } else {
        ASSERT_EQ(AF_SUCCESS, af_create_array(&inArray, &(in[0].front()), dims.ndims(), dims.get(), (af_dtype) af::dtype_traits<T>::af_type));
    }

    ASSERT_EQ(AF_SUCCESS, af_resize(&outArray, inArray, odim0, odim1, method));

    // Get result
    af::dim4 odims(odim0, odim1, dims[2], dims[3]);
    T* outData = new T[odims.elements()];
    ASSERT_EQ(AF_SUCCESS, af_get_data_ptr((void*)outData, outArray));

    // Compare result
    size_t nElems = tests[resultIdx].size();
    for (size_t elIter = 0; elIter < nElems; ++elIter) {
        ASSERT_NEAR(tests[resultIdx][elIter], outData[elIter], 0.0001) << "at: " << elIter << std::endl;
    }

    // Delete
    delete[] outData;

    if(inArray   != 0) af_release_array(inArray);
    if(outArray  != 0) af_release_array(outArray);
    if(tempArray != 0) af_release_array(tempArray);
}

TYPED_TEST(Resize, Resize3CSquareUpNearest)
{
    resizeTest<TypeParam>(string(TEST_DIR"/resize/square.test"), 0, 16, 16, AF_INTERP_NEAREST);
}

TYPED_TEST(Resize, Resize3CSquareUpLinear)
{
    resizeTest<TypeParam>(string(TEST_DIR"/resize/square.test"), 1, 16, 16, AF_INTERP_BILINEAR);
}

TYPED_TEST(Resize, Resize3CSquareDownNearest)
{
    resizeTest<TypeParam>(string(TEST_DIR"/resize/square.test"), 2, 4, 4, AF_INTERP_NEAREST);
}

TYPED_TEST(Resize, Resize3CSquareDownLinear)
{
    resizeTest<TypeParam>(string(TEST_DIR"/resize/square.test"), 3, 4, 4, AF_INTERP_BILINEAR);
}

TYPED_TEST(Resize, Resize3CSquareUpNearestSubref)
{
    resizeTest<TypeParam>(string(TEST_DIR"/resize/square.test"), 4, 10, 10, AF_INTERP_NEAREST,
                          true, &(this->subMat0));
}

TYPED_TEST(Resize, Resize3CSquareUpLinearSubref)
{
    resizeTest<TypeParam>(string(TEST_DIR"/resize/square.test"), 5, 10, 10, AF_INTERP_BILINEAR,
                          true, &(this->subMat0));
}

TYPED_TEST(Resize, Resize3CSquareDownNearestSubref)
{
    resizeTest<TypeParam>(string(TEST_DIR"/resize/square.test"), 6, 3, 3, AF_INTERP_NEAREST,
                          true, &(this->subMat0));
}

TYPED_TEST(Resize, Resize3CSquareDownLinearSubref)
{
    resizeTest<TypeParam>(string(TEST_DIR"/resize/square.test"), 7, 3, 3, AF_INTERP_BILINEAR,
                          true, &(this->subMat0));
}

TYPED_TEST(Resize, Resize1CRectangleUpNearest)
{
    resizeTest<TypeParam>(string(TEST_DIR"/resize/rectangle.test"), 0, 12, 16, AF_INTERP_NEAREST);
}

TYPED_TEST(Resize, Resize1CRectangleUpLinear)
{
    resizeTest<TypeParam>(string(TEST_DIR"/resize/rectangle.test"), 1, 12, 16, AF_INTERP_BILINEAR);
}

TYPED_TEST(Resize, Resize1CRectangleDownNearest)
{
    resizeTest<TypeParam>(string(TEST_DIR"/resize/rectangle.test"), 2, 6, 2, AF_INTERP_NEAREST);
}

TYPED_TEST(Resize, Resize1CRectangleDownLinear)
{
    resizeTest<TypeParam>(string(TEST_DIR"/resize/rectangle.test"), 3, 6, 2, AF_INTERP_BILINEAR);
}

TYPED_TEST(ResizeI, Resize3CSquareUpNearest)
{
    resizeTest<TypeParam>(string(TEST_DIR"/resize/square.test"), 0, 16, 16, AF_INTERP_NEAREST);
}

TYPED_TEST(ResizeI, Resize3CSquareUpLinear)
{
    resizeTest<TypeParam>(string(TEST_DIR"/resize/square.test"), 1, 16, 16, AF_INTERP_BILINEAR);
}

TYPED_TEST(ResizeI, Resize3CSquareDownNearest)
{
    resizeTest<TypeParam>(string(TEST_DIR"/resize/square.test"), 2, 4, 4, AF_INTERP_NEAREST);
}

TYPED_TEST(ResizeI, Resize3CSquareDownLinear)
{
    resizeTest<TypeParam>(string(TEST_DIR"/resize/square.test"), 3, 4, 4, AF_INTERP_BILINEAR);
}

TYPED_TEST(ResizeI, Resize3CSquareUpNearestSubref)
{
    resizeTest<TypeParam>(string(TEST_DIR"/resize/square.test"), 4, 10, 10, AF_INTERP_NEAREST,
                          true, &(this->subMat0));
}

TYPED_TEST(ResizeI, Resize3CSquareUpLinearSubref)
{
    resizeTest<TypeParam>(string(TEST_DIR"/resize/square.test"), 5, 10, 10, AF_INTERP_BILINEAR,
                          true, &(this->subMat0));
}

TYPED_TEST(ResizeI, Resize3CSquareDownNearestSubref)
{
    resizeTest<TypeParam>(string(TEST_DIR"/resize/square.test"), 6, 3, 3, AF_INTERP_NEAREST,
                          true, &(this->subMat0));
}

TYPED_TEST(ResizeI, Resize3CSquareDownLinearSubref)
{
    resizeTest<TypeParam>(string(TEST_DIR"/resize/square.test"), 8, 3, 3, AF_INTERP_BILINEAR,
                          true, &(this->subMat1));
}

TYPED_TEST(Resize, Resize1CLargeUpNearest)
{
    resizeTest<TypeParam>(string(TEST_DIR"/resize/large.test"), 0, 256, 256, AF_INTERP_NEAREST);
}

TYPED_TEST(Resize, Resize1CLargeUpLinear)
{
    resizeTest<TypeParam>(string(TEST_DIR"/resize/large.test"), 1, 256, 256, AF_INTERP_BILINEAR);
}

TYPED_TEST(Resize, Resize1CLargeDownNearest)
{
    resizeTest<TypeParam>(string(TEST_DIR"/resize/large.test"), 2, 32, 32, AF_INTERP_NEAREST);
}

TYPED_TEST(Resize, Resize1CLargeDownLinear)
{
    resizeTest<TypeParam>(string(TEST_DIR"/resize/large.test"), 3, 32, 32, AF_INTERP_BILINEAR);
}

TYPED_TEST(ResizeI, Resize1CLargeUpNearest)
{
    resizeTest<TypeParam>(string(TEST_DIR"/resize/large.test"), 0, 256, 256, AF_INTERP_NEAREST);
}

TYPED_TEST(ResizeI, Resize1CLargeUpLinear)
{
    resizeTest<TypeParam>(string(TEST_DIR"/resize/large.test"), 1, 256, 256, AF_INTERP_BILINEAR);
}

TYPED_TEST(ResizeI, Resize1CLargeDownNearest)
{
    resizeTest<TypeParam>(string(TEST_DIR"/resize/large.test"), 2, 32, 32, AF_INTERP_NEAREST);
}

TYPED_TEST(ResizeI, Resize1CLargeDownLinear)
{
    resizeTest<TypeParam>(string(TEST_DIR"/resize/large.test"), 3, 32, 32, AF_INTERP_BILINEAR);
}

template<typename T>
void resizeArgsTest(af_err err, string pTestFile, const af::dim4 odims, const af_interp_type method)
{
    if (noDoubleTests<T>()) return;

    vector<af::dim4> numDims;
    vector<vector<T> >   in;
    vector<vector<T> >   tests;
    readTests<T, T, float>(pTestFile,numDims,in,tests);

    af::dim4 dims = numDims[0];

    af_array inArray = 0;
    af_array outArray = 0;
    ASSERT_EQ(AF_SUCCESS, af_create_array(&inArray, &(in[0].front()), dims.ndims(), dims.get(), (af_dtype) af::dtype_traits<T>::af_type));

    ASSERT_EQ(err, af_resize(&outArray, inArray, odims[0], odims[1], method));

    if(inArray != 0) af_release_array(inArray);
    if(outArray != 0) af_release_array(outArray);
}

TYPED_TEST(Resize,InvalidArgsDims0)
{
    af::dim4 dims(0, 5, 2, 1);
    resizeArgsTest<TypeParam>(AF_ERR_SIZE, string(TEST_DIR"/resize/square.test"), dims, AF_INTERP_BILINEAR);
}

TYPED_TEST(Resize,InvalidArgsMethod)
{
    af::dim4 dims(10, 10, 1, 1);
    resizeArgsTest<TypeParam>(AF_ERR_ARG, string(TEST_DIR"/resize/square.test"), dims, AF_INTERP_CUBIC);
}

///////////////////////////////// CPP ////////////////////////////////////
//
TEST(Resize, CPP)
{
    if (noDoubleTests<float>()) return;

    vector<af::dim4> numDims;
    vector<vector<float> >   in;
    vector<vector<float> >   tests;
    readTests<float, float, float>(string(TEST_DIR"/resize/square.test"),numDims,in,tests);

    af::dim4 dims = numDims[0];
    af::array input(dims, &(in[0].front()));
    af::array output = af::resize(input, 16, 16);

    // Get result
    af::dim4 odims(16, 16, dims[2], dims[3]);
    float* outData = new float[odims.elements()];
    output.host((void*)outData);

    // Compare result
    size_t nElems = tests[0].size();
    for (size_t elIter = 0; elIter < nElems; ++elIter) {
        ASSERT_NEAR(tests[0][elIter], outData[elIter], 0.0001) << "at: " << elIter << std::endl;
    }

    // Delete
    delete[] outData;
}

TEST(ResizeScale1, CPP)
{
    if (noDoubleTests<float>()) return;

    vector<af::dim4> numDims;
    vector<vector<float> >   in;
    vector<vector<float> >   tests;
    readTests<float, float, float>(string(TEST_DIR"/resize/square.test"),numDims,in,tests);

    af::dim4 dims = numDims[0];
    af::array input(dims, &(in[0].front()));
    af::array output = af::resize(2.f, input);

    // Get result
    af::dim4 odims(16, 16, dims[2], dims[3]);
    float* outData = new float[odims.elements()];
    output.host((void*)outData);

    // Compare result
    size_t nElems = tests[0].size();
    for (size_t elIter = 0; elIter < nElems; ++elIter) {
        ASSERT_NEAR(tests[0][elIter], outData[elIter], 0.0001) << "at: " << elIter << std::endl;
    }

    // Delete
    delete[] outData;
}

TEST(ResizeScale2, CPP)
{
    if (noDoubleTests<float>()) return;

    vector<af::dim4> numDims;
    vector<vector<float> >   in;
    vector<vector<float> >   tests;
    readTests<float, float, float>(string(TEST_DIR"/resize/square.test"),numDims,in,tests);

    af::dim4 dims = numDims[0];
    af::array input(dims, &(in[0].front()));
    af::array output = af::resize(2.f, 2.f, input);

    // Get result
    af::dim4 odims(16, 16, dims[2], dims[3]);
    float* outData = new float[odims.elements()];
    output.host((void*)outData);

    // Compare result
    size_t nElems = tests[0].size();
    for (size_t elIter = 0; elIter < nElems; ++elIter) {
        ASSERT_NEAR(tests[0][elIter], outData[elIter], 0.0001) << "at: " << elIter << std::endl;
    }

    // Delete
    delete[] outData;
}<|MERGE_RESOLUTION|>--- conflicted
+++ resolved
@@ -90,13 +90,8 @@
 
     ASSERT_EQ(AF_SUCCESS, af_create_array(&inArray, &in.front(), dims.ndims(), dims.get(),
                                           (af_dtype) af::dtype_traits<cfloat>::af_type));
-<<<<<<< HEAD
     ASSERT_EQ(AF_ERR_TYPE, af_resize(&outArray, inArray, 16, 16, AF_INTERP_NEAREST));
-    ASSERT_EQ(AF_SUCCESS, af_destroy_array(inArray));
-=======
-    ASSERT_EQ(AF_ERR_INVALID_TYPE, af_resize(&outArray, inArray, 16, 16, AF_INTERP_NEAREST));
     ASSERT_EQ(AF_SUCCESS, af_release_array(inArray));
->>>>>>> ba750317
 }
 
 template<typename T>
