--- conflicted
+++ resolved
@@ -12,7 +12,6 @@
     // Resize an image/matrix/array
     AFAPI af_err af_resize(af_array *out, const af_array in, const dim_type odim0, const dim_type odim1, const af_interp_type method);
 
-<<<<<<< HEAD
     // Transform an image using a 3x2 transformation matrix.
     // If the transform matrix is a forward transformation matrix, then inverse is false.
     // If the transform martix is an inverse transformation matrix, then inverse is true;
@@ -20,7 +19,7 @@
 
     // Rotate
     AFAPI af_err af_rotate(af_array *out, const af_array in, const float theta, const bool crop, const bool recenter);
-=======
+
     // image dilation operation
     AFAPI af_err af_dilate(af_array *out, const af_array in, const af_array mask);
 
@@ -33,7 +32,6 @@
 
     // image bilateral filter
     AFAPI af_err af_bilateral(af_array *out, const af_array in, const float spatial_sigma, const float chromatic_sigma, const bool isColor);
->>>>>>> 2609a15d
 
 #ifdef __cplusplus
 }
