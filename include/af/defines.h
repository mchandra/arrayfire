/*******************************************************
 * Copyright (c) 2014, ArrayFire
 * All rights reserved.
 *
 * This file is distributed under 3-clause BSD license.
 * The complete license agreement can be obtained at:
 * http://arrayfire.com/licenses/BSD-3-Clause
 ********************************************************/

#pragma once

#if defined(_WIN32) || defined(_MSC_VER)
    // http://msdn.microsoft.com/en-us/library/b0084kay(v=VS.80).aspx
    // http://msdn.microsoft.com/en-us/library/3y1sfaz2%28v=VS.80%29.aspx
    #ifdef AFDLL // libaf
        #define AFAPI  __declspec(dllexport)
    #else
        #define AFAPI  __declspec(dllimport)
    #endif

// bool
    #ifndef __cplusplus
        #define bool unsigned char
        #define false 0
        #define true  1
    #endif
    #define __PRETTY_FUNCTION__ __FUNCSIG__
    #define SIZE_T_FRMT_SPECIFIER "%Iu"
    #define DEPRECATED(msg) __declspec(deprecated( msg ))
#else
    #define AFAPI   __attribute__((visibility("default")))
    #include <stdbool.h>
    #define SIZE_T_FRMT_SPECIFIER "%zu"
#if __GNUC__ >= 4 && __GNUC_MINOR > 4
    #define DEPRECATED(msg) __attribute__((deprecated( msg )))
#else
    #define DEPRECATED(msg) __attribute__((deprecated))
#endif

#endif

// Known 64-bit x86 and ARM architectures use long long
#if defined(__x86_64__) || defined(_M_X64) || defined(_WIN64) || defined(__aarch64__) || defined(__LP64__)   // 64-bit Architectures
    typedef long long   dim_t;
// Known 32-bit x86 and ARM architectures use int
#elif defined(__i386__) || defined(_M_IX86) || defined(__arm__) || defined(_M_ARM)     // 32-bit x86 Architecture
    typedef int         dim_t;
// All other platforms use long long
#else
    typedef long long   dim_t;
#endif

#if defined(__x86_64__) || defined(_M_X64) || defined(__i386__) || defined(_M_IX86) || defined(_WIN64)
#define USE_CPUID
#endif

#include <stdlib.h>

typedef long long intl;
typedef unsigned long long uintl;

#include <af/version.h>
#ifndef AF_API_VERSION
#define AF_API_VERSION AF_API_VERSION_CURRENT
#endif

typedef enum {
    ///
    /// The function returned successfully
    ///
    AF_SUCCESS            =   0,

    // 100-199 Errors in environment

    ///
    /// The system or device ran out of memory
    ///
    AF_ERR_NO_MEM         = 101,

    ///
    /// There was an error in the device driver
    ///
    AF_ERR_DRIVER         = 102,

    ///
    /// There was an error with the runtime environment
    ///
    AF_ERR_RUNTIME        = 103,

    // 200-299 Errors in input parameters

    ///
    /// The input array is not a valid af_array object
    ///
    AF_ERR_INVALID_ARRAY  = 201,

    ///
    /// One of the function arguments is incorrect
    ///
    AF_ERR_ARG            = 202,

    ///
    /// The size is incorrect
    ///
    AF_ERR_SIZE           = 203,

    ///
    /// The type is not suppported by this function
    ///
    AF_ERR_TYPE           = 204,

    ///
    /// The type of the input arrays are not compatible
    ///
    AF_ERR_DIFF_TYPE      = 205,

    ///
    /// Function does not support GFOR / batch mode
    ///
    AF_ERR_BATCH          = 207,


    // 300-399 Errors for missing software features

    ///
    /// The option is not supported
    ///
    AF_ERR_NOT_SUPPORTED  = 301,

    ///
    /// This build of ArrayFire does not support this feature
    ///
    AF_ERR_NOT_CONFIGURED = 302,

#if AF_API_VERSION >= 32
    ///
    /// This build of ArrayFire is not compiled with "nonfree" algorithms
    ///
    AF_ERR_NONFREE        = 303,
#endif

    // 400-499 Errors for missing hardware features

    ///
    /// This device does not support double
    ///
    AF_ERR_NO_DBL         = 401,

    ///
    /// This build of ArrayFire was not built with graphics or this device does
    /// not support graphics
    ///
    AF_ERR_NO_GFX         = 402,

    // 500-599 Errors specific to heterogenous API

#if AF_API_VERSION >= 32
    ///
    /// There was an error when loading the libraries
    ///
    AF_ERR_LOAD_LIB       = 501,
#endif

#if AF_API_VERSION >= 32
    ///
    /// There was an error when loading the symbols
    ///
    AF_ERR_LOAD_SYM       = 502,
<<<<<<< HEAD
    AF_ERR_ARR_BKND_MISMATCH    = 503,
=======
#endif

>>>>>>> 15411ebc

    // 900-999 Errors from upstream libraries and runtimes

    ///
    /// There was an internal error either in ArrayFire or in a project
    /// upstream
    ///
    AF_ERR_INTERNAL       = 998,

    ///
    /// Unknown Error
    ///
    AF_ERR_UNKNOWN        = 999
} af_err;

typedef enum {
    f32,    ///< 32-bit floating point values
    c32,    ///< 32-bit complex floating point values
    f64,    ///< 64-bit complex floating point values
    c64,    ///< 64-bit complex floating point values
    b8 ,    ///< 8-bit boolean values
    s32,    ///< 32-bit signed integral values
    u32,    ///< 32-bit unsigned integral values
    u8 ,    ///< 8-bit unsigned integral values
    s64,    ///< 64-bit signed integral values
    u64,    ///< 64-bit unsigned integral values
#if AF_API_VERSION >= 32
    s16,    ///< 16-bit signed integral values
#endif
#if AF_API_VERSION >= 32
    u16,    ///< 16-bit unsigned integral values
#endif
} af_dtype;

typedef enum {
    afDevice,   ///< Device pointer
    afHost,     ///< Host pointer
} af_source;

#define AF_MAX_DIMS 4

// A handle for an internal array object
typedef void * af_array;

typedef enum {
    AF_INTERP_NEAREST,  ///< Nearest Interpolation
    AF_INTERP_LINEAR,   ///< Linear Interpolation
    AF_INTERP_BILINEAR, ///< Bilinear Interpolation
    AF_INTERP_CUBIC,    ///< Cubic Interpolation
    AF_INTERP_LOWER     ///< Floor Indexed
} af_interp_type;

typedef enum {
    ///
    /// Out of bound values are 0
    ///
    AF_PAD_ZERO = 0,

    ///
    /// Out of bound values are symmetric over the edge
    ///
    AF_PAD_SYM
} af_border_type;

typedef enum {
    ///
    /// Connectivity includes neighbors, North, East, South and West of current pixel
    ///
    AF_CONNECTIVITY_4 = 4,

    ///
    /// Connectivity includes 4-connectivity neigbors and also those on Northeast, Northwest, Southeast and Southwest
    ///
    AF_CONNECTIVITY_8 = 8
} af_connectivity;

typedef enum {

    ///
    /// Output of the convolution is the same size as input
    ///
    AF_CONV_DEFAULT,

    ///
    /// Output of the convolution is signal_len + filter_len - 1
    ///
    AF_CONV_EXPAND,
} af_conv_mode;

typedef enum {
    AF_CONV_AUTO,    ///< ArrayFire automatically picks the right convolution algorithm
    AF_CONV_SPATIAL, ///< Perform convolution in spatial domain
    AF_CONV_FREQ,    ///< Perform convolution in frequency domain
} af_conv_domain;

typedef enum {
    AF_SAD = 0,   ///< Match based on Sum of Absolute Differences (SAD)
    AF_ZSAD,      ///< Match based on Zero mean SAD
    AF_LSAD,      ///< Match based on Locally scaled SAD
    AF_SSD,       ///< Match based on Sum of Squared Differences (SSD)
    AF_ZSSD,      ///< Match based on Zero mean SSD
    AF_LSSD,      ///< Match based on Locally scaled SSD
    AF_NCC,       ///< Match based on Normalized Cross Correlation (NCC)
    AF_ZNCC,      ///< Match based on Zero mean NCC
    AF_SHD        ///< Match based on Sum of Hamming Distances (SHD)
} af_match_type;

#if AF_API_VERSION >= 31
typedef enum {
    AF_YCC_601 = 601,  ///< ITU-R BT.601 (formerly CCIR 601) standard
    AF_YCC_709 = 709,  ///< ITU-R BT.709 standard
    AF_YCC_2020 = 2020  ///< ITU-R BT.2020 standard
} af_ycc_std;
#endif

typedef enum {
    AF_GRAY = 0, ///< Grayscale
    AF_RGB,      ///< 3-channel RGB
    AF_HSV,      ///< 3-channel HSV
#if AF_API_VERSION >= 31
    AF_YCbCr     ///< 3-channel YCbCr
#endif
} af_cspace_t;

typedef enum {
    AF_MAT_NONE       = 0,    ///< Default
    AF_MAT_TRANS      = 1,    ///< Data needs to be transposed
    AF_MAT_CTRANS     = 2,    ///< Data needs to be conjugate tansposed
    AF_MAT_CONJ       = 4,    ///< Data needs to be conjugate
    AF_MAT_UPPER      = 32,   ///< Matrix is upper triangular
    AF_MAT_LOWER      = 64,   ///< Matrix is lower triangular
    AF_MAT_DIAG_UNIT  = 128,  ///< Matrix diagonal contains unitary values
    AF_MAT_SYM        = 512,  ///< Matrix is symmetric
    AF_MAT_POSDEF     = 1024, ///< Matrix is positive definite
    AF_MAT_ORTHOG     = 2048, ///< Matrix is orthogonal
    AF_MAT_TRI_DIAG   = 4096, ///< Matrix is tri diagonal
    AF_MAT_BLOCK_DIAG = 8192  ///< Matrix is block diagonal
} af_mat_prop;

typedef enum {
    AF_NORM_VECTOR_1,      ///< treats the input as a vector and returns the sum of absolute values
    AF_NORM_VECTOR_INF,    ///< treats the input as a vector and returns the max of absolute values
    AF_NORM_VECTOR_2,      ///< treats the input as a vector and returns euclidean norm
    AF_NORM_VECTOR_P,      ///< treats the input as a vector and returns the p-norm
    AF_NORM_MATRIX_1,      ///< return the max of column sums
    AF_NORM_MATRIX_INF,    ///< return the max of row sums
    AF_NORM_MATRIX_2,      ///< returns the max singular value). Currently NOT SUPPORTED
    AF_NORM_MATRIX_L_PQ,   ///< returns Lpq-norm

    AF_NORM_EUCLID = AF_NORM_VECTOR_2, ///< The default. Same as AF_NORM_VECTOR_2
} af_norm_type;

typedef enum {
    AF_COLORMAP_DEFAULT = 0,    ///< Default grayscale map
    AF_COLORMAP_SPECTRUM= 1,    ///< Spectrum map
    AF_COLORMAP_COLORS  = 2,    ///< Colors
    AF_COLORMAP_RED     = 3,    ///< Red hue map
    AF_COLORMAP_MOOD    = 4,    ///< Mood map
    AF_COLORMAP_HEAT    = 5,    ///< Heat map
    AF_COLORMAP_BLUE    = 6     ///< Blue hue map
} af_colormap;

#if AF_API_VERSION >= 31
typedef enum {
    AF_FIF_BMP          = 0,    ///< FreeImage Enum for Bitmap File
    AF_FIF_ICO          = 1,    ///< FreeImage Enum for Windows Icon File
    AF_FIF_JPEG         = 2,    ///< FreeImage Enum for JPEG File
    AF_FIF_JNG          = 3,    ///< FreeImage Enum for JPEG Network Graphics File
    AF_FIF_PNG          = 13,   ///< FreeImage Enum for Portable Network Graphics File
    AF_FIF_PPM          = 14,   ///< FreeImage Enum for Portable Pixelmap (ASCII) File
    AF_FIF_PPMRAW       = 15,   ///< FreeImage Enum for Portable Pixelmap (Binary) File
    AF_FIF_TIFF         = 18,   ///< FreeImage Enum for Tagged Image File Format File
    AF_FIF_PSD          = 20,   ///< FreeImage Enum for Adobe Photoshop File
    AF_FIF_HDR          = 26,   ///< FreeImage Enum for High Dynamic Range File
    AF_FIF_EXR          = 29,   ///< FreeImage Enum for ILM OpenEXR File
    AF_FIF_JP2          = 31,   ///< FreeImage Enum for JPEG-2000 File
    AF_FIF_RAW          = 34    ///< FreeImage Enum for RAW Camera Image File
} af_image_format;
#endif

#if AF_API_VERSION >= 32
// These enums should be 2^x
typedef enum {
    AF_BACKEND_DEFAULT = 0,  ///< Default backend order: OpenCL -> CUDA -> CPU
    AF_BACKEND_CPU     = 1,  ///< CPU a.k.a sequential algorithms
    AF_BACKEND_CUDA    = 2,  ///< CUDA Compute Backend
    AF_BACKEND_OPENCL  = 4,  ///< OpenCL Compute Backend
} af_backend;
#endif

// Below enum is purely added for example purposes
// it doesn't and shoudn't be used anywhere in the
// code. No Guarantee's provided if it is used.
typedef enum {
    AF_ID = 0
} af_someenum_t;

#ifdef __cplusplus
namespace af
{
    typedef af_dtype dtype;
    typedef af_source source;
    typedef af_interp_type interpType;
    typedef af_border_type borderType;
    typedef af_connectivity connectivity;
    typedef af_match_type matchType;
    typedef af_cspace_t CSpace;
    typedef af_someenum_t SomeEnum; // Purpose of Addition: How to add Function example
    typedef af_mat_prop trans;
    typedef af_conv_mode convMode;
    typedef af_conv_domain convDomain;
    typedef af_mat_prop matProp;
    typedef af_colormap ColorMap;
    typedef af_norm_type normType;
#if AF_API_VERSION >= 31
    typedef af_ycc_std YCCStd;
#endif
#if AF_API_VERSION >= 31
    typedef af_image_format imageFormat;
#endif
#if AF_API_VERSION >= 32
    typedef af_backend Backend;
#endif
}

#endif<|MERGE_RESOLUTION|>--- conflicted
+++ resolved
@@ -166,12 +166,14 @@
     /// There was an error when loading the symbols
     ///
     AF_ERR_LOAD_SYM       = 502,
-<<<<<<< HEAD
+#endif
+
+#if AF_API_VERSION >= 32
+    ///
+    /// There was a mismatch between the input array and the active backend
+    ///
     AF_ERR_ARR_BKND_MISMATCH    = 503,
-=======
-#endif
-
->>>>>>> 15411ebc
+#endif
 
     // 900-999 Errors from upstream libraries and runtimes
 
