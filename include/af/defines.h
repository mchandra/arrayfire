--- conflicted
+++ resolved
@@ -273,7 +273,19 @@
 } af_mat_prop;
 
 typedef enum {
-<<<<<<< HEAD
+    AF_NORM_VECTOR_1,      ///< treats the input as a vector and returns the sum of absolute values
+    AF_NORM_VECTOR_INF,    ///< treats the input as a vector and returns the max of absolute values
+    AF_NORM_VECTOR_2,      ///< treats the input as a vector and returns euclidean norm
+    AF_NORM_VECTOR_P,      ///< treats the input as a vector and returns the p-norm
+    AF_NORM_MATRIX_1,      ///< return the max of column sums
+    AF_NORM_MATRIX_INF,    ///< return the max of row sums
+    AF_NORM_MATRIX_2,      ///< returns the max singular value). Currently NOT SUPPORTED
+    AF_NORM_MATRIX_L_PQ,   ///< returns Lpq-norm
+
+    AF_NORM_EUCLID = AF_NORM_VECTOR_2, ///< The default. Same as AF_NORM_VECTOR_2
+} af_norm_type;
+
+typedef enum {
     AF_COLORMAP_DEFAULT = 0,    ///< Default grayscale map
     AF_COLORMAP_SPECTRUM= 1,    ///< Spectrum map
     AF_COLORMAP_COLORS  = 2,    ///< Colors
@@ -282,19 +294,6 @@
     AF_COLORMAP_HEAT    = 5,    ///< Heat map
     AF_COLORMAP_BLUE    = 6     ///< Blue hue map
 } af_colormap;
-=======
-    AF_NORM_VECTOR_1,      ///< treats the input as a vector and returns the sum of absolute values
-    AF_NORM_VECTOR_INF,    ///< treats the input as a vector and returns the max of absolute values
-    AF_NORM_VECTOR_2,      ///< treats the input as a vector and returns euclidean norm
-    AF_NORM_VECTOR_P,      ///< treats the input as a vector and returns the p-norm
-    AF_NORM_MATRIX_1,      ///< return the max of column sums
-    AF_NORM_MATRIX_INF,    ///< return the max of row sums
-    AF_NORM_MATRIX_2,      ///< returns the max singular value). Currently NOT SUPPORTED
-    AF_NORM_MATRIX_L_PQ,   ///< returns Lpq-norm
-
-    AF_NORM_EUCLID = AF_NORM_VECTOR_2, ///< The default. Same as AF_NORM_VECTOR_2
-} af_norm_type;
->>>>>>> 4ae3c5be
 
 // Below enum is purely added for example purposes
 // it doesn't and shoudn't be used anywhere in the
@@ -320,11 +319,8 @@
     typedef af_conv_mode convMode;
     typedef af_conv_domain convDomain;
     typedef af_mat_prop matProp;
-<<<<<<< HEAD
     typedef af_colormap ColorMap;
-=======
     typedef af_norm_type normType;
->>>>>>> 4ae3c5be
 }
 
 #endif