/*******************************************************
 * Copyright (c) 2014, ArrayFire
 * All rights reserved.
 *
 * This file is distributed under 3-clause BSD license.
 * The complete license agreement can be obtained at:
 * http://arrayfire.com/licenses/BSD-3-Clause
 ********************************************************/

#pragma once

#ifdef __cplusplus
#include <complex>

namespace af
{
	typedef std::complex<float> af_cfloat;
	typedef std::complex<double> af_cdouble;
}

#else
typedef struct {
	float x;
	float y;
} af_cfloat;

typedef struct {
	double x;
	double y;
} af_cdouble;

#endif

typedef enum {
<<<<<<< HEAD
	AF_SUCCESS = 0,
	AF_ERR_INTERNAL,
	AF_ERR_NOMEM,
	AF_ERR_DRIVER,
	AF_ERR_RUNTIME,
	AF_ERR_INVALID_ARRAY,
	AF_ERR_ARG,
	AF_ERR_SIZE,
	AF_ERR_DIFF_TYPE,
	AF_ERR_NOT_SUPPORTED,
	AF_ERR_INVALID_TYPE,
	AF_ERR_INVALID_ARG,
	AF_ERR_UNKNOWN
=======
    AF_SUCCESS=0,
    AF_ERR_INTERNAL,
    AF_ERR_NOMEM,
    AF_ERR_DRIVER,
    AF_ERR_RUNTIME,
    AF_ERR_INVALID_ARRAY,
    AF_ERR_ARG,
    AF_ERR_SIZE,
    AF_ERR_DIFF_TYPE,
    AF_ERR_NOT_SUPPORTED,
    AF_ERR_NOT_CONFIGURED,
    AF_ERR_INVALID_TYPE,
    AF_ERR_INVALID_ARG,
    AF_ERR_UNKNOWN
>>>>>>> 099513b8
} af_err;

typedef enum {
	f32,
	c32,
	f64,
	c64,
	b8,
	s32,
	u32,
	u8,
	s8,
	u8x4,
	s8x4,
} af_dtype;

typedef enum {
	afDevice,
	afHost,
} af_source;

#if defined(_WIN32) || defined(_MSC_VER)
	// http://msdn.microsoft.com/en-us/library/b0084kay(v=VS.80).aspx
	// http://msdn.microsoft.com/en-us/library/3y1sfaz2%28v=VS.80%29.aspx
	#ifdef AFDLL // libaf
		#define AFAPI  __declspec(dllexport)
	#else
		#define AFAPI  __declspec(dllimport)
	#endif

// bool
	#ifndef __cplusplus
		#define bool unsigned char
		#define false 0
		#define true  1
	#endif
	#define __PRETTY_FUNCTION__ __FUNCSIG__
	#define snprintf sprintf_s
	#define STATIC_ static
#else
	#define AFAPI   __attribute__((visibility("default")))
	#include <stdbool.h>
	#define __PRETTY_FUNCTION__ __func__
	#define STATIC_
#endif

#include <cstddef>
#define AF_MAX_DIMS 4

typedef size_t af_array;

typedef long long dim_type;

<<<<<<< HEAD
typedef struct af_seq {
	size_t begin, end;
	int    step;
} af_seq;
static const af_seq span = { 1, 1, 0 };

=======
>>>>>>> 099513b8
typedef enum {
	AF_INTERP_NEAREST,
	AF_INTERP_LINEAR,
	AF_INTERP_BILINEAR,
	AF_INTERP_CUBIC
} af_interp_type;

typedef enum {
	AF_ZERO = 0,
	AF_SYMMETRIC
} af_pad_type;

typedef enum {
	AF_CONNECTIVITY_4 = 0,
	AF_CONNECTIVITY_8
} af_connectivity_type;<|MERGE_RESOLUTION|>--- conflicted
+++ resolved
@@ -32,21 +32,6 @@
 #endif
 
 typedef enum {
-<<<<<<< HEAD
-	AF_SUCCESS = 0,
-	AF_ERR_INTERNAL,
-	AF_ERR_NOMEM,
-	AF_ERR_DRIVER,
-	AF_ERR_RUNTIME,
-	AF_ERR_INVALID_ARRAY,
-	AF_ERR_ARG,
-	AF_ERR_SIZE,
-	AF_ERR_DIFF_TYPE,
-	AF_ERR_NOT_SUPPORTED,
-	AF_ERR_INVALID_TYPE,
-	AF_ERR_INVALID_ARG,
-	AF_ERR_UNKNOWN
-=======
     AF_SUCCESS=0,
     AF_ERR_INTERNAL,
     AF_ERR_NOMEM,
@@ -61,7 +46,6 @@
     AF_ERR_INVALID_TYPE,
     AF_ERR_INVALID_ARG,
     AF_ERR_UNKNOWN
->>>>>>> 099513b8
 } af_err;
 
 typedef enum {
@@ -115,15 +99,6 @@
 
 typedef long long dim_type;
 
-<<<<<<< HEAD
-typedef struct af_seq {
-	size_t begin, end;
-	int    step;
-} af_seq;
-static const af_seq span = { 1, 1, 0 };
-
-=======
->>>>>>> 099513b8
 typedef enum {
 	AF_INTERP_NEAREST,
 	AF_INTERP_LINEAR,
