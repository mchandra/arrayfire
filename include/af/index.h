/*******************************************************
 * Copyright (c) 2014, ArrayFire
 * All rights reserved.
 *
 * This file is distributed under 3-clause BSD license.
 * The complete license agreement can be obtained at:
 * http://arrayfire.com/licenses/BSD-3-Clause
 ********************************************************/

#pragma once
#include <af/array.h>
#include <af/defines.h>

#if __cplusplus
namespace af
{

/**
   \defgroup manip_func_join join
   @{
   Join two arrays along specified dimension

   \param[in] dim is the dimension along which join occurs
   \param[in] first is the first input array
   \param[in] second is the first second array
   \return the array that joins \p first and \p second along \p dim

   \ingroup manip_mat
   \ingroup arrayfire_func
*/
AFAPI array join(const int dim, const array &first, const array &second);
/**
   @}
*/

/**
   \defgroup manip_func_tile tile
   @{
   Tile the input array along specified dimensions

   \param[in] in is the input matrix
   \param[in] x is the number of times \p in is tiled along first dimension
   \param[in] y is the number of times \p in is tiled along second dimension
   \param[in] z is the number of times \p in is tiled along third dimension
   \param[in] w is the number of times \p in is tiled along fourth dimension
   \return the tiled output

   \ingroup manip_mat
   \ingroup arrayfire_func
*/
AFAPI array tile(const array &in, const unsigned x, const unsigned y=1, const unsigned z=1, const unsigned w=1);
/**
   @}
*/

/**
   \defgroup manip_func_tile tile
   @{
   Tile the input array along specified dimensions

   \param[in] in is the input matrix
   \param[in] dims dim4 of tile dimensions
   \return the tiled output

   \ingroup manip_mat
   \ingroup arrayfire_func
*/
AFAPI array tile(const array &in, const af::dim4 &dims);
/**
   @}
*/

/**
   \defgroup manip_func_reorder reorder
   @{
   Reorder the input by in the specified order

   \param[in] in is the input matrix
   \param[in] x specifies which dimension should be first
   \param[in] y specifies which dimension should be second
   \param[in] z specifies which dimension should be third
   \param[in] w specifies which dimension should be fourth
   \return the reordered output

   \ingroup manip_mat
   \ingroup arrayfire_func
*/
AFAPI array reorder(const array& in, const unsigned x, const unsigned y=1, const unsigned z=2, const unsigned w=3);
/**
   @}
*/

/**
   \defgroup manip_func_shift shift
   @{
   Circular shift slong specified dimensions

   \param[in] in is the input matrix
   \param[in] x specifies the shift along first dimension
   \param[in] y specifies the shift along second dimension
   \param[in] z specifies the shift along third dimension
   \param[in] w specifies the shift along fourth dimension
   \return the shifted output

   \ingroup manip_mat
   \ingroup arrayfire_func
*/
AFAPI array shift(const array& in, const int x, const int y=0, const int z=0, const int w=0);
/**
   @}
*/

/**
   \defgroup manip_func_moddims moddims
   @{

   Modify the input dimensions without changing the data order

   \ingroup manip_mat
   \ingroup arrayfire_func
*/
AFAPI array moddims(const array& in, const unsigned ndims, const dim_type * const dims);

AFAPI array moddims(const array& in, const dim4& dims);

AFAPI array moddims(const array& in, dim_type d0, dim_type d1=1, dim_type d2=1, dim_type d3=1);
/**
   @}
*/

/**
   \defgroup manip_func_flat flat
   @{

   Flatten the input to a single dimension

   \ingroup manip_mat
   \ingroup arrayfire_func
*/
AFAPI array flat(const array &in);
/**
   @}
*/

/**
   \defgroup manip_func_flip flip
   @{

   Flip the input along sepcified dimension

   \ingroup manip_mat
   \ingroup arrayfire_func
*/
AFAPI array flip(const array &in, const unsigned dim);
/**
   @}
*/


/**
   Lookup the values of input array based on index

   \param[in] in is input lookup array
   \param[in] idx is lookup indices
   \param[in] dim specifies the dimension for indexing
   \returns an array containing values at locations specified by \p index

   \ingroup index_func_index
*/

AFAPI array lookup(const array &in, const array &idx, const int dim = -1);

}
#endif

#ifdef __cplusplus
extern "C" {
#endif

/**
   Lookup the values of input array based on sequences

   \param[out] out will contain an array containing values at indexed by the sequences
   \param[in] in is the input array
   \param[in] ndims is the number of sequences provided
   \param[in] index is an array of sequences

   \ingroup index_func_index
*/
    AFAPI af_err af_index(af_array *out, const af_array in, unsigned ndims, const af_seq* const index);


/**
   Lookup the values of input array based on index

   \param[out] out will contain an array containing values at locations specified by \p index
   \param[in] in is input lookup array
   \param[in] indices is lookup indices
   \param[in] dim specifies the dimension for indexing

   \ingroup index_func_index
*/
    AFAPI af_err af_lookup(af_array *out, const af_array in, const af_array indices, const unsigned dim);

<<<<<<< HEAD

/**
   Copy and write values in the locations specified by the sequences

   \param[out] out will contain an array with values of \p rhs copied to locations specified by \p index and values from \p lhs in all other locations.

   \param[in] lhs is array whose values are used for indices NOT specified by \p index
   \param[in] ndims is the number of sequences provided
   \param[in] index is an array of sequences
   \param[in] rhs is the array whose values are used for indices specified by \p index

   \ingroup index_func_assign
*/
    AFAPI af_err af_assign(af_array *out, const af_array lhs, unsigned ndims, const af_seq* const index, const af_array rhs);
=======
    // copy an array into exiting array of larger dimensions
    // error out in case of insufficient dimension lengths
    AFAPI af_err af_assign_seq(af_array *out, const af_array lhs, unsigned ndims, const af_seq* const index, const af_array rhs);
>>>>>>> dd0c736c

    /**
       \ingroup manip_func_join
    */
    AFAPI af_err af_join(af_array *out, const int dim, const af_array first, const af_array second);

    /**
       \ingroup manip_func_tile
    */
    AFAPI af_err af_tile(af_array *out, const af_array in,
                         const unsigned x, const unsigned y, const unsigned z, const unsigned w);

    /**
       \ingroup manip_func_reorder
    */
    AFAPI af_err af_reorder(af_array *out, const af_array in,
                            const unsigned x, const unsigned y, const unsigned z, const unsigned w);

    /**
       \ingroup manip_func_shift
    */
    AFAPI af_err af_shift(af_array *out, const af_array in, const int x, const int y, const int z, const int w);

    /**
       \ingroup manip_func_moddims
    */
    AFAPI af_err af_moddims(af_array *out, const af_array in, const unsigned ndims, const dim_type * const dims);

    /**
       \ingroup manip_func_flat
    */
    AFAPI af_err af_flat(af_array *out, const af_array in);

    /**
       \ingroup manip_func_flip
    */
    AFAPI af_err af_flip(af_array *out, const af_array in, const unsigned dim);

    // generalized indexing function that accepts either af_array or af_seq
    // along a dimension to index the input array and create the corresponding
    // output array
    AFAPI af_err af_index_gen(af_array *out, const af_array in, const dim_type ndims, const af_index_t* indexers);

    // generalized indexing function that accepts either af_array or af_seq
    // along a dimension to index the input array and create the corresponding
    // output array
    AFAPI af_err af_assign_gen(af_array *out, const af_array lhs, const dim_type ndims, const af_index_t* indexers, const af_array rhs);

#ifdef __cplusplus
}
#endif<|MERGE_RESOLUTION|>--- conflicted
+++ resolved
@@ -202,8 +202,6 @@
 */
     AFAPI af_err af_lookup(af_array *out, const af_array in, const af_array indices, const unsigned dim);
 
-<<<<<<< HEAD
-
 /**
    Copy and write values in the locations specified by the sequences
 
@@ -216,12 +214,7 @@
 
    \ingroup index_func_assign
 */
-    AFAPI af_err af_assign(af_array *out, const af_array lhs, unsigned ndims, const af_seq* const index, const af_array rhs);
-=======
-    // copy an array into exiting array of larger dimensions
-    // error out in case of insufficient dimension lengths
     AFAPI af_err af_assign_seq(af_array *out, const af_array lhs, unsigned ndims, const af_seq* const index, const af_array rhs);
->>>>>>> dd0c736c
 
     /**
        \ingroup manip_func_join
