#pragma once
#include <af/defines.h>
#include <af/dim4.hpp>
#define AF_MAX_DIMS 4

typedef size_t af_array;

#ifdef __cplusplus
extern "C" {
#endif

    // Create af_array from a constant value
    AFAPI af_err af_constant(af_array *arr, const double val, const unsigned ndims, const dim_type * const dims, const af_dtype type);

    // Create af_array from memory
    AFAPI af_err af_create_array(af_array *arr, const void * const data, const unsigned ndims, const dim_type * const dims, const af_dtype type);

    // Get the number of elements in an af_array
    AFAPI af_err af_get_elements(dim_type *elems, const af_array arr);

    // Get the data type of an af_array
    AFAPI af_err af_get_type(af_dtype *type, const af_array arr);

    // Copy data from an af_array to a C pointer.
    // Needs to used in conjunction with the two functions above
    AFAPI af_err af_get_data_ptr(void *data, const af_array arr);

    // Destroy af_array
    AFAPI af_err af_destroy_array(af_array arr);

    // Print contents of af_array to console
    AFAPI af_err af_print(af_array arr);

    // Create a new af_array by indexing from existing af_array.
    // This takes the form `out = in(seq_a, seq_b)`
    AFAPI af_err af_index(af_array *out, const af_array in, unsigned ndims, const af_seq* const index);

    // Compute first order difference along a given dimension.
    AFAPI af_err af_diff1(af_array *out, const af_array in, const int dim);

    // Compute second order difference along a given dimension.
    AFAPI af_err af_diff2(af_array *out, const af_array in, const int dim);

    // re-shape the the dimensions of the input array
    AFAPI af_err af_moddims(af_array *out, const af_array in, const unsigned ndims, const dim_type * const dims);

<<<<<<< HEAD
    // matrix transpose
    AFAPI af_err af_transpose(af_array *out, af_array in);
=======
    // Generate Random Numbers using uniform distribution
    AFAPI af_err af_randu(af_array *out, const unsigned ndims, const dim_type * const dims, const af_dtype type);
    AFAPI af_err af_randu_wrapper(af_array *out, const unsigned dim0, const unsigned dim1, const unsigned dim2, const unsigned dim3, const af_dtype type);

    // Generate Random Numbers using normal distribution
    AFAPI af_err af_randn(af_array *out, const unsigned ndims, const dim_type * const dims, const af_dtype type);
    AFAPI af_err af_randn_wrapper(af_array *out, const unsigned dim0, const unsigned dim1, const unsigned dim2, const unsigned dim3, const af_dtype type);

>>>>>>> 9b67e260
#ifdef __cplusplus
}
#endif

#ifdef __cplusplus
namespace af {
    class array {
    };
}
#endif<|MERGE_RESOLUTION|>--- conflicted
+++ resolved
@@ -44,10 +44,9 @@
     // re-shape the the dimensions of the input array
     AFAPI af_err af_moddims(af_array *out, const af_array in, const unsigned ndims, const dim_type * const dims);
 
-<<<<<<< HEAD
     // matrix transpose
     AFAPI af_err af_transpose(af_array *out, af_array in);
-=======
+
     // Generate Random Numbers using uniform distribution
     AFAPI af_err af_randu(af_array *out, const unsigned ndims, const dim_type * const dims, const af_dtype type);
     AFAPI af_err af_randu_wrapper(af_array *out, const unsigned dim0, const unsigned dim1, const unsigned dim2, const unsigned dim3, const af_dtype type);
@@ -56,7 +55,6 @@
     AFAPI af_err af_randn(af_array *out, const unsigned ndims, const dim_type * const dims, const af_dtype type);
     AFAPI af_err af_randn_wrapper(af_array *out, const unsigned dim0, const unsigned dim1, const unsigned dim2, const unsigned dim3, const af_dtype type);
 
->>>>>>> 9b67e260
 #ifdef __cplusplus
 }
 #endif
